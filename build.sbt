--- conflicted
+++ resolved
@@ -5,65 +5,7 @@
 
 enablePlugins(JavaServerAppPackaging, JDebPackaging, SystemdPlugin, GitVersioning)
 
-<<<<<<< HEAD
-inThisBuild(Seq(
-  scalaVersion := "2.12.4",
-  organization := "com.wavesplatform",
-  crossPaths := false
-))
-
-name := "waves"
-
-git.useGitDescribe := true
-git.uncommittedSignifier := Some("DIRTY")
-
-
-publishArtifact in (Compile, packageDoc) := false
-publishArtifact in (Compile, packageSrc) := false
-mainClass in Compile := Some("com.wavesplatform.Application")
-scalacOptions ++= Seq(
-  "-feature",
-  "-deprecation",
-  "-language:higherKinds",
-  "-language:implicitConversions",
-  "-Ywarn-unused:-implicits",
-  "-Xlint")
-logBuffered := false
-
-resolvers += Resolver.bintrayRepo("ethereum", "maven")
-
-fork in run := true
-
-//assembly settings
-assemblyJarName in assembly := s"waves-all-${version.value}.jar"
-assemblyMergeStrategy in assembly := {
-  case PathList("META-INF", "io.netty.versions.properties") => MergeStrategy.concat
-  case other => (assemblyMergeStrategy in assembly).value(other)
-}
-test in assembly := {}
-
-libraryDependencies ++=
-  Dependencies.network ++
-  Dependencies.db ++
-  Dependencies.http ++
-  Dependencies.akka ++
-  Dependencies.serialization ++
-  Dependencies.testKit.map(_ % "test") ++
-  Dependencies.logging ++
-  Dependencies.matcher ++
-  Dependencies.metrics ++
-  Dependencies.fp ++
-  Seq(
-    "com.iheart" %% "ficus" % "1.4.2",
-    ("org.scorexfoundation" %% "scrypto" % "2.0.4").exclude("org.slf4j", "slf4j-api"),
-    "commons-net" % "commons-net" % "3.+"
-  )
-
-sourceGenerators in Compile += Def.task {
-
-=======
 val versionSource = Def.task {
->>>>>>> 629d55c7
   // WARNING!!!
   // Please, update the fallback version every major and minor releases.
   // This version is used then building from sources without Git repository
