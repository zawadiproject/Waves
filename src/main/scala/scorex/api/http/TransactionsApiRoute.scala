package scorex.api.http

import java.util.NoSuchElementException

import akka.http.scaladsl.model.StatusCodes
import akka.http.scaladsl.server.{ExceptionHandler, Route}
import com.wavesplatform.settings.RestAPISettings
import com.wavesplatform.state.{Blockchain, ByteStr}
import com.wavesplatform.utx.UtxPool
import io.netty.channel.group.ChannelGroup
import io.swagger.annotations._
import javax.ws.rs.Path
import play.api.libs.json._
import scorex.BroadcastRoute
import scorex.account.Address
import scorex.api.http.DataRequest._
import scorex.api.http.alias.{CreateAliasRequest, SignedCreateAliasRequest}
import scorex.api.http.assets._
import scorex.api.http.assets.SponsorFeeRequest._
import scorex.api.http.leasing.{LeaseCancelRequest, LeaseRequest, SignedLeaseCancelRequest, SignedLeaseRequest}
import scorex.transaction.ValidationError.GenericError
import scorex.transaction._
import scorex.transaction.assets._
import scorex.transaction.lease.{LeaseCancelTransaction, LeaseTransaction}
import scorex.transaction.smart.SetScriptTransaction
import scorex.utils.Time
import scorex.wallet.Wallet

import scala.util.Success
import scala.util.control.Exception

@Path("/transactions")
@Api(value = "/transactions")
case class TransactionsApiRoute(settings: RestAPISettings,
                                wallet: Wallet,
                                blockchain: Blockchain,
                                utx: UtxPool,
                                allChannels: ChannelGroup,
                                time: Time)
    extends ApiRoute
    with BroadcastRoute
    with CommonApiFunctions {

  import TransactionsApiRoute.MaxTransactionsPerRequest

  override lazy val route =
    pathPrefix("transactions") {
      unconfirmed ~ addressLimit ~ info ~ sign ~ broadcast
    }

  private val invalidLimit = StatusCodes.BadRequest -> Json.obj("message" -> "invalid.limit")

  //TODO implement general pagination
  @Path("/address/{address}/limit/{limit}")
  @ApiOperation(value = "Address", notes = "Get list of transactions where specified address has been involved", httpMethod = "GET")
  @ApiImplicitParams(
    Array(
      new ApiImplicitParam(name = "address", value = "Wallet address ", required = true, dataType = "string", paramType = "path"),
      new ApiImplicitParam(name = "limit",
                           value = "Specified number of records to be returned",
                           required = true,
                           dataType = "integer",
                           paramType = "path")
    ))
  def addressLimit: Route = (pathPrefix("address") & get) {
    pathPrefix(Segment) { address =>
      Address.fromString(address) match {
        case Left(e) => complete(ApiError.fromValidationError(e))
        case Right(a) =>
          pathPrefix("limit") {
            pathEndOrSingleSlash {
              complete(invalidLimit)
            } ~
              path(Segment) { limitStr =>
                Exception.allCatch.opt(limitStr.toInt) match {
                  case Some(limit) if limit > 0 && limit <= MaxTransactionsPerRequest =>
                    complete(Json.arr(JsArray(blockchain.addressTransactions(a, Set.empty, limit, 0).map {
                      case (h, tx) =>
                        txToCompactJson(a, tx) + ("height" -> JsNumber(h))
                    })))
                  case Some(limit) if limit > MaxTransactionsPerRequest =>
                    complete(TooBigArrayAllocation)
                  case _ =>
                    complete(invalidLimit)
                }
              }
          } ~ complete(StatusCodes.NotFound)
      }
    }
  }

  @Path("/info/{id}")
  @ApiOperation(value = "Info", notes = "Get transaction info", httpMethod = "GET")
  @ApiImplicitParams(
    Array(
      new ApiImplicitParam(name = "id", value = "transaction id ", required = true, dataType = "string", paramType = "path")
    ))
  def info: Route = (pathPrefix("info") & get) {
    pathEndOrSingleSlash {
      complete(InvalidSignature)
    } ~
      path(Segment) { encoded =>
        ByteStr.decodeBase58(encoded) match {
          case Success(id) =>
            blockchain.transactionInfo(id) match {
              case Some((h, tx)) => complete(txToExtendedJson(tx) + ("height" -> JsNumber(h)))
              case None          => complete(StatusCodes.NotFound             -> Json.obj("status" -> "error", "details" -> "Transaction is not in blockchain"))
            }
          case _ => complete(InvalidSignature)
        }
      }
  }

  @Path("/unconfirmed")
  @ApiOperation(value = "Unconfirmed", notes = "Get list of unconfirmed transactions", httpMethod = "GET")
  def unconfirmed: Route = (pathPrefix("unconfirmed") & get) {
    pathEndOrSingleSlash {
      complete(JsArray(utx.all.map(txToExtendedJson)))
    } ~ utxSize ~ utxTransactionInfo
  }

  @Path("/unconfirmed/size")
  @ApiOperation(value = "Size of UTX pool", notes = "Get number of unconfirmed transactions in the UTX pool", httpMethod = "GET")
  def utxSize: Route = (pathPrefix("size") & get) {
    complete(Json.obj("size" -> JsNumber(utx.size)))
  }

  @Path("/unconfirmed/info/{id}")
  @ApiOperation(value = "Transaction Info", notes = "Get transaction that is in the UTX", httpMethod = "GET")
  @ApiImplicitParams(
    Array(
      new ApiImplicitParam(name = "id", value = "Transaction id ", required = true, dataType = "string", paramType = "path")
    ))
  def utxTransactionInfo: Route = (pathPrefix("info") & get) {
    pathEndOrSingleSlash {
      complete(InvalidSignature)
    } ~
      path(Segment) { encoded =>
        ByteStr.decodeBase58(encoded) match {
          case Success(id) =>
            utx.transactionById(id) match {
              case Some(tx) =>
                complete(txToExtendedJson(tx))
              case None =>
                complete(StatusCodes.NotFound -> Json.obj("status" -> "error", "details" -> "Transaction is not in UTX"))
            }
          case _ => complete(InvalidSignature)
        }
      }
  }

  @Path("/sign")
  @ApiOperation(value = "Sign a transaction", notes = "Sign a transaction", httpMethod = "POST")
  @ApiImplicitParams(
    Array(
      new ApiImplicitParam(name = "json",
                           required = true,
                           dataType = "string",
                           paramType = "body",
                           value = "Transaction data including type and optional timestamp in milliseconds")
    ))
  def sign: Route = (pathPrefix("sign") & post & withAuth) {
    handleExceptions(jsonExceptionHandler) {
      json[JsObject] { jsv =>
        val typeId  = (jsv \ "type").as[Byte]
        val version = (jsv \ "version").asOpt[Byte].getOrElse(1.toByte)

        val r = TransactionParsers.by(typeId, version) match {
          case None => Left(GenericError(s"Bad transaction type ($typeId) and version ($version)"))
          case Some(x) =>
            x match {
<<<<<<< HEAD
              case IssueTransaction                => TransactionFactory.issueAsset(jsv.as[IssueRequest], wallet, time)
              case V1TransferTransaction           => TransactionFactory.transferAsset(jsv.as[TransferRequest], wallet, time)
              case VersionedTransferTransaction    => TransactionFactory.versionedTransfer(jsv.as[VersionedTransferRequest], wallet, time)
              case MassTransferTransaction         => TransactionFactory.massTransferAsset(jsv.as[MassTransferRequest], wallet, time)
              case ReissueTransaction              => TransactionFactory.reissueAsset(jsv.as[ReissueRequest], wallet, time)
              case BurnTransaction                 => TransactionFactory.burnAsset(jsv.as[BurnRequest], wallet, time)
              case LeaseTransaction                => TransactionFactory.lease(jsv.as[LeaseRequest], wallet, time)
              case LeaseCancelTransaction          => TransactionFactory.leaseCancel(jsv.as[LeaseCancelRequest], wallet, time)
              case CreateAliasTransaction          => TransactionFactory.alias(jsv.as[CreateAliasRequest], wallet, time)
              case DataTransaction                 => TransactionFactory.data(jsv.as[DataRequest], wallet, time)
              case SmartIssueTransaction           => TransactionFactory.smartIssue(jsv.as[SmartIssueRequest], wallet, time)
              case SetScriptTransaction            => TransactionFactory.setScript(jsv.as[SetScriptRequest], wallet, time)
              case SponsorFeeTransaction           => TransactionFactory.sponsor(jsv.as[SponsorFeeRequest], wallet, time)
              case CancelFeeSponsorshipTransaction => TransactionFactory.cancelSponsorship(jsv.as[CancelFeeSponsorshipRequest], wallet, time)
=======
              case IssueTransaction             => TransactionFactory.issueAsset(jsv.as[IssueRequest], wallet, time)
              case TransferTransaction          => TransactionFactory.transferAsset(jsv.as[TransferRequest], wallet, time)
              case VersionedTransferTransaction => TransactionFactory.versionedTransfer(jsv.as[VersionedTransferRequest], wallet, time)
              case MassTransferTransaction      => TransactionFactory.massTransferAsset(jsv.as[MassTransferRequest], wallet, time)
              case ReissueTransaction           => TransactionFactory.reissueAsset(jsv.as[ReissueRequest], wallet, time)
              case BurnTransaction              => TransactionFactory.burnAsset(jsv.as[BurnRequest], wallet, time)
              case LeaseTransaction             => TransactionFactory.lease(jsv.as[LeaseRequest], wallet, time)
              case LeaseCancelTransaction       => TransactionFactory.leaseCancel(jsv.as[LeaseCancelRequest], wallet, time)
              case CreateAliasTransaction       => TransactionFactory.alias(jsv.as[CreateAliasRequest], wallet, time)
              case DataTransaction              => TransactionFactory.data(jsv.as[DataRequest], wallet, time)
              case SmartIssueTransaction        => TransactionFactory.smartIssue(jsv.as[SmartIssueRequest], wallet, time)
              case SetScriptTransaction         => TransactionFactory.setScript(jsv.as[SetScriptRequest], wallet, time)
              case SponsorFeeTransaction        => TransactionFactory.sponsor(jsv.as[SponsorFeeRequest], wallet, time)
>>>>>>> ee3fcafe
            }
        }
        r match {
          case Right(tx) => tx.json()
          case Left(err) => ApiError.fromValidationError(err)
        }
      }
    }
  }

  @Path("/broadcast")
  @ApiOperation(value = "Broadcasts a signed transaction", notes = "Broadcasts a signed transaction", httpMethod = "POST")
  @ApiImplicitParams(
    Array(
      new ApiImplicitParam(name = "json",
                           value = "Transaction data including type and signature",
                           required = true,
                           dataType = "string",
                           paramType = "body")
    ))
  def broadcast: Route = (pathPrefix("broadcast") & post) {
    handleExceptions(jsonExceptionHandler) {
      json[JsObject] { jsv =>
        val typeId  = (jsv \ "type").as[Byte]
        val version = (jsv \ "version").asOpt[Byte].getOrElse(1.toByte)

        val r = TransactionParsers.by(typeId, version) match {
          case None => Left(GenericError(s"Bad transaction type ($typeId) and version ($version)"))
          case Some(x) =>
            x match {
<<<<<<< HEAD
              case IssueTransaction                => jsv.as[SignedIssueRequest].toTx
              case V1TransferTransaction           => jsv.as[SignedTransferRequest].toTx
              case VersionedTransferTransaction    => jsv.as[SignedVersionedTransferRequest].toTx
              case MassTransferTransaction         => jsv.as[SignedMassTransferRequest].toTx
              case ReissueTransaction              => jsv.as[SignedReissueRequest].toTx
              case BurnTransaction                 => jsv.as[SignedBurnRequest].toTx
              case LeaseTransaction                => jsv.as[SignedLeaseRequest].toTx
              case LeaseCancelTransaction          => jsv.as[SignedLeaseCancelRequest].toTx
              case CreateAliasTransaction          => jsv.as[SignedCreateAliasRequest].toTx
              case DataTransaction                 => jsv.as[SignedDataRequest].toTx
              case SmartIssueTransaction           => jsv.as[SignedSmartIssueRequest].toTx
              case SetScriptTransaction            => jsv.as[SignedSetScriptRequest].toTx
              case SponsorFeeTransaction           => jsv.as[SignedSponsorFeeRequest].toTx
              case CancelFeeSponsorshipTransaction => jsv.as[SignedCancelFeeSponsorshipRequest].toTx
=======
              case IssueTransaction             => jsv.as[SignedIssueRequest].toTx
              case TransferTransaction          => jsv.as[SignedTransferRequest].toTx
              case VersionedTransferTransaction => jsv.as[SignedVersionedTransferRequest].toTx
              case MassTransferTransaction      => jsv.as[SignedMassTransferRequest].toTx
              case ReissueTransaction           => jsv.as[SignedReissueRequest].toTx
              case BurnTransaction              => jsv.as[SignedBurnRequest].toTx
              case LeaseTransaction             => jsv.as[SignedLeaseRequest].toTx
              case LeaseCancelTransaction       => jsv.as[SignedLeaseCancelRequest].toTx
              case CreateAliasTransaction       => jsv.as[SignedCreateAliasRequest].toTx
              case DataTransaction              => jsv.as[SignedDataRequest].toTx
              case SmartIssueTransaction        => jsv.as[SignedSmartIssueRequest].toTx
              case SetScriptTransaction         => jsv.as[SignedSetScriptRequest].toTx
              case SponsorFeeTransaction        => jsv.as[SignedSponsorFeeRequest].toTx
>>>>>>> ee3fcafe
            }
        }
        doBroadcast(r)
      }
    }
  }

  private def txToExtendedJson(tx: Transaction): JsObject = {
    import scorex.transaction.lease.{LeaseCancelTransaction, LeaseTransaction}
    tx match {
      case lease: LeaseTransaction =>
        import LeaseTransaction.Status._
        lease.json() ++ Json.obj("status" -> (if (blockchain.leaseDetails(lease.id()).exists(_.isActive)) Active else Canceled))
      case leaseCancel: LeaseCancelTransaction =>
        leaseCancel.json() ++ Json.obj("lease" -> blockchain.transactionInfo(leaseCancel.leaseId).map(_._2.json()).getOrElse[JsValue](JsNull))
      case t => t.json()
    }
  }

  /**
    * Produces compact representation for large transactions by stripping unnecessary data.
    * Currently implemented for MassTransfer transaction only.
    */
  private def txToCompactJson(address: Address, tx: Transaction): JsObject = {
    import scorex.transaction.assets.MassTransferTransaction
    tx match {
      case mtt: MassTransferTransaction if mtt.sender.toAddress != address => mtt.compactJson(address)
      case _                                                               => txToExtendedJson(tx)
    }
  }

  private val jsonExceptionHandler = ExceptionHandler {
    case JsResultException(err)    => complete(WrongJson(errors = err))
    case e: NoSuchElementException => complete(WrongJson(Some(e)))
  }
}

object TransactionsApiRoute {
  val MaxTransactionsPerRequest = 10000
}<|MERGE_RESOLUTION|>--- conflicted
+++ resolved
@@ -169,24 +169,8 @@
           case None => Left(GenericError(s"Bad transaction type ($typeId) and version ($version)"))
           case Some(x) =>
             x match {
-<<<<<<< HEAD
-              case IssueTransaction                => TransactionFactory.issueAsset(jsv.as[IssueRequest], wallet, time)
-              case V1TransferTransaction           => TransactionFactory.transferAsset(jsv.as[TransferRequest], wallet, time)
-              case VersionedTransferTransaction    => TransactionFactory.versionedTransfer(jsv.as[VersionedTransferRequest], wallet, time)
-              case MassTransferTransaction         => TransactionFactory.massTransferAsset(jsv.as[MassTransferRequest], wallet, time)
-              case ReissueTransaction              => TransactionFactory.reissueAsset(jsv.as[ReissueRequest], wallet, time)
-              case BurnTransaction                 => TransactionFactory.burnAsset(jsv.as[BurnRequest], wallet, time)
-              case LeaseTransaction                => TransactionFactory.lease(jsv.as[LeaseRequest], wallet, time)
-              case LeaseCancelTransaction          => TransactionFactory.leaseCancel(jsv.as[LeaseCancelRequest], wallet, time)
-              case CreateAliasTransaction          => TransactionFactory.alias(jsv.as[CreateAliasRequest], wallet, time)
-              case DataTransaction                 => TransactionFactory.data(jsv.as[DataRequest], wallet, time)
-              case SmartIssueTransaction           => TransactionFactory.smartIssue(jsv.as[SmartIssueRequest], wallet, time)
-              case SetScriptTransaction            => TransactionFactory.setScript(jsv.as[SetScriptRequest], wallet, time)
-              case SponsorFeeTransaction           => TransactionFactory.sponsor(jsv.as[SponsorFeeRequest], wallet, time)
-              case CancelFeeSponsorshipTransaction => TransactionFactory.cancelSponsorship(jsv.as[CancelFeeSponsorshipRequest], wallet, time)
-=======
               case IssueTransaction             => TransactionFactory.issueAsset(jsv.as[IssueRequest], wallet, time)
-              case TransferTransaction          => TransactionFactory.transferAsset(jsv.as[TransferRequest], wallet, time)
+              case V1TransferTransaction        => TransactionFactory.transferAsset(jsv.as[TransferRequest], wallet, time)
               case VersionedTransferTransaction => TransactionFactory.versionedTransfer(jsv.as[VersionedTransferRequest], wallet, time)
               case MassTransferTransaction      => TransactionFactory.massTransferAsset(jsv.as[MassTransferRequest], wallet, time)
               case ReissueTransaction           => TransactionFactory.reissueAsset(jsv.as[ReissueRequest], wallet, time)
@@ -198,7 +182,6 @@
               case SmartIssueTransaction        => TransactionFactory.smartIssue(jsv.as[SmartIssueRequest], wallet, time)
               case SetScriptTransaction         => TransactionFactory.setScript(jsv.as[SetScriptRequest], wallet, time)
               case SponsorFeeTransaction        => TransactionFactory.sponsor(jsv.as[SponsorFeeRequest], wallet, time)
->>>>>>> ee3fcafe
             }
         }
         r match {
@@ -229,24 +212,8 @@
           case None => Left(GenericError(s"Bad transaction type ($typeId) and version ($version)"))
           case Some(x) =>
             x match {
-<<<<<<< HEAD
-              case IssueTransaction                => jsv.as[SignedIssueRequest].toTx
-              case V1TransferTransaction           => jsv.as[SignedTransferRequest].toTx
-              case VersionedTransferTransaction    => jsv.as[SignedVersionedTransferRequest].toTx
-              case MassTransferTransaction         => jsv.as[SignedMassTransferRequest].toTx
-              case ReissueTransaction              => jsv.as[SignedReissueRequest].toTx
-              case BurnTransaction                 => jsv.as[SignedBurnRequest].toTx
-              case LeaseTransaction                => jsv.as[SignedLeaseRequest].toTx
-              case LeaseCancelTransaction          => jsv.as[SignedLeaseCancelRequest].toTx
-              case CreateAliasTransaction          => jsv.as[SignedCreateAliasRequest].toTx
-              case DataTransaction                 => jsv.as[SignedDataRequest].toTx
-              case SmartIssueTransaction           => jsv.as[SignedSmartIssueRequest].toTx
-              case SetScriptTransaction            => jsv.as[SignedSetScriptRequest].toTx
-              case SponsorFeeTransaction           => jsv.as[SignedSponsorFeeRequest].toTx
-              case CancelFeeSponsorshipTransaction => jsv.as[SignedCancelFeeSponsorshipRequest].toTx
-=======
               case IssueTransaction             => jsv.as[SignedIssueRequest].toTx
-              case TransferTransaction          => jsv.as[SignedTransferRequest].toTx
+              case V1TransferTransaction        => jsv.as[SignedTransferRequest].toTx
               case VersionedTransferTransaction => jsv.as[SignedVersionedTransferRequest].toTx
               case MassTransferTransaction      => jsv.as[SignedMassTransferRequest].toTx
               case ReissueTransaction           => jsv.as[SignedReissueRequest].toTx
@@ -258,7 +225,7 @@
               case SmartIssueTransaction        => jsv.as[SignedSmartIssueRequest].toTx
               case SetScriptTransaction         => jsv.as[SignedSetScriptRequest].toTx
               case SponsorFeeTransaction        => jsv.as[SignedSponsorFeeRequest].toTx
->>>>>>> ee3fcafe
+
             }
         }
         doBroadcast(r)
