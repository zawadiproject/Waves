--- conflicted
+++ resolved
@@ -14,15 +14,7 @@
 
 @Path("/debug")
 @Api(value = "/debug")
-<<<<<<< HEAD
-case class DebugApiRoute(application: RunnableApplication) extends ApiRoute with CommonTransactionApiFunctions {
-
-  val settings = application.settings
-  implicit lazy val transactionModule = application.transactionModule
-  lazy val wallet = application.wallet
-=======
 case class DebugApiRoute(settings: RestAPISettings, wallet: Wallet, blockStorage: BlockStorage) extends ApiRoute {
->>>>>>> ad2c5619
 
   override lazy val route = pathPrefix("debug") {
     blocks ~ state ~ stateAt ~ info ~ getSettings ~ stateWaves
