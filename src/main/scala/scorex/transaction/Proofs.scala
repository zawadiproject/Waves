package scorex.transaction

import com.wavesplatform.state2._
import com.wavesplatform.utils.base58Length
import monix.eval.Coeval
import scorex.crypto.encode.Base58
import scorex.serialization.Deser
import scorex.transaction.ValidationError.GenericError

import scala.util.Try

case class Proofs private(proofs: Seq[ByteStr]) {
  val bytes: Coeval[Array[Byte]] = Coeval.evalOnce(Proofs.Version +: Deser.serializeArrays(proofs.map(_.arr)))
  val base58: Coeval[Seq[String]] = Coeval.evalOnce(proofs.map(p => Base58.encode(p.arr)))
}

object Proofs {

  val Version = 1: Byte
  val MaxProofs = 8
<<<<<<< HEAD
  val MaxProofSize = 512
=======
  val MaxProofSize = 64
>>>>>>> b7b86465
  val MaxProofStringSize = base58Length(MaxProofSize)

  lazy val empty = create(Seq.empty).explicitGet()

  def create(proofs: Seq[ByteStr]): Either[ValidationError, Proofs] = for {
    _ <- Either.cond(proofs.lengthCompare(MaxProofs) <= 0, (), GenericError(s"Too many proofs, max $MaxProofs proofs"))
    _ <- Either.cond(!proofs.map(_.arr.length).exists(_ > MaxProofSize), (), GenericError(s"Too large proof, must be max $MaxProofSize bytes"))
  } yield Proofs(proofs)

  def fromBytes(ab: Array[Byte]): Either[ValidationError, Proofs] = for {
    _ <- Either.cond(ab.headOption contains 1, (), GenericError("Proofs version must be 1"))
    arrs <- Try(Deser.parseArrays(ab.tail)).toEither.left.map(er => GenericError(er.toString))
    r <- create(arrs.map(ByteStr(_)))
  } yield r
}<|MERGE_RESOLUTION|>--- conflicted
+++ resolved
@@ -18,11 +18,7 @@
 
   val Version = 1: Byte
   val MaxProofs = 8
-<<<<<<< HEAD
-  val MaxProofSize = 512
-=======
   val MaxProofSize = 64
->>>>>>> b7b86465
   val MaxProofStringSize = base58Length(MaxProofSize)
 
   lazy val empty = create(Seq.empty).explicitGet()
