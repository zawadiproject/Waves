package com.wavesplatform.transaction

import com.google.common.base.Charsets
import com.wavesplatform.account._
import com.wavesplatform.api.http.{DataRequest, SignedDataRequest, versionReads}
import com.wavesplatform.api.http.DataRequest._
import com.wavesplatform.api.http.alias.{CreateAliasV1Request, CreateAliasV2Request, SignedCreateAliasV1Request, SignedCreateAliasV2Request}
import com.wavesplatform.api.http.assets._
<<<<<<< HEAD
import com.wavesplatform.api.http.leasing._
import com.wavesplatform.api.http.assets.SponsorFeeRequest._
import com.wavesplatform.utils.{Base58, Time}
=======
import com.wavesplatform.api.http.leasing.{LeaseCancelV1Request, LeaseCancelV2Request, LeaseV1Request, LeaseV2Request}
import com.wavesplatform.crypto.SignatureLength
import com.wavesplatform.state.ByteStr
>>>>>>> 4a812ec4
import com.wavesplatform.transaction.ValidationError.GenericError
import com.wavesplatform.transaction.assets._
import com.wavesplatform.transaction.assets.exchange.ExchangeTransaction
import com.wavesplatform.transaction.lease.{LeaseCancelTransactionV1, LeaseCancelTransactionV2, LeaseTransactionV1, LeaseTransactionV2}
import com.wavesplatform.transaction.smart.SetScriptTransaction
import com.wavesplatform.transaction.smart.script.Script
import com.wavesplatform.transaction.transfer._
import com.wavesplatform.utils.{Base58, Time}
import com.wavesplatform.wallet.Wallet
import play.api.libs.json.JsValue

object TransactionFactory {

  private val EmptySignature = ByteStr(Array.fill(SignatureLength)(0: Byte))

  def transferAssetV1(request: TransferV1Request, wallet: Wallet, time: Time): Either[ValidationError, TransferTransactionV1] =
    transferAssetV1(request, wallet, request.sender, time)

  def transferAssetV1(request: TransferV1Request, wallet: Wallet, signerAddress: String, time: Time): Either[ValidationError, TransferTransactionV1] =
    for {
      sender       <- wallet.findPrivateKey(request.sender)
      signer       <- if (request.sender == signerAddress) Right(sender) else wallet.findPrivateKey(signerAddress)
      recipientAcc <- AddressOrAlias.fromString(request.recipient)
      tx <- TransferTransactionV1.signed(
        request.assetId.map(s => ByteStr.decodeBase58(s).get),
        sender,
        recipientAcc,
        request.amount,
        request.timestamp.getOrElse(time.getTimestamp()),
        request.feeAssetId.map(s => ByteStr.decodeBase58(s).get),
        request.fee,
        request.attachment.filter(_.nonEmpty).map(Base58.decode(_).get).getOrElse(Array.emptyByteArray),
        signer
      )
    } yield tx

  def transferAssetV1(request: TransferV1Request, sender: PublicKeyAccount): Either[ValidationError, TransferTransactionV1] =
    for {
      recipientAcc <- AddressOrAlias.fromString(request.recipient)
      tx <- TransferTransactionV1.create(
        request.assetId.map(s => ByteStr.decodeBase58(s).get),
        sender,
        recipientAcc,
        request.amount,
        0,
        request.feeAssetId.map(s => ByteStr.decodeBase58(s).get),
        request.fee,
        request.attachment.filter(_.nonEmpty).map(Base58.decode(_).get).getOrElse(Array.emptyByteArray),
        EmptySignature
      )
    } yield tx

  def transferAssetV2(request: TransferV2Request, wallet: Wallet, time: Time): Either[ValidationError, TransferTransactionV2] =
    transferAssetV2(request, wallet, request.sender, time)

  def transferAssetV2(request: TransferV2Request, wallet: Wallet, signerAddress: String, time: Time): Either[ValidationError, TransferTransactionV2] =
    for {
      sender       <- wallet.findPrivateKey(request.sender)
      signer       <- if (request.sender == signerAddress) Right(sender) else wallet.findPrivateKey(signerAddress)
      recipientAcc <- AddressOrAlias.fromString(request.recipient)
      tx <- TransferTransactionV2.signed(
        request.version,
        request.assetId.map(s => ByteStr.decodeBase58(s).get),
        sender,
        recipientAcc,
        request.amount,
        request.timestamp.getOrElse(time.getTimestamp()),
        request.feeAssetId.map(s => ByteStr.decodeBase58(s).get),
        request.fee,
        request.attachment.filter(_.nonEmpty).map(Base58.decode(_).get).getOrElse(Array.emptyByteArray),
        signer
      )
    } yield tx

  def transferAssetV2(request: TransferV2Request, sender: PublicKeyAccount): Either[ValidationError, TransferTransactionV2] =
    for {
      recipientAcc <- AddressOrAlias.fromString(request.recipient)
      tx <- TransferTransactionV2.create(
        request.version,
        request.assetId.map(s => ByteStr.decodeBase58(s).get),
        sender,
        recipientAcc,
        request.amount,
        0,
        request.feeAssetId.map(s => ByteStr.decodeBase58(s).get),
        request.fee,
        request.attachment.filter(_.nonEmpty).map(Base58.decode(_).get).getOrElse(Array.emptyByteArray),
        Proofs.empty
      )
    } yield tx

  def massTransferAsset(request: MassTransferRequest, wallet: Wallet, time: Time): Either[ValidationError, MassTransferTransaction] =
    massTransferAsset(request, wallet, request.sender, time)

  def massTransferAsset(request: MassTransferRequest,
                        wallet: Wallet,
                        signerAddress: String,
                        time: Time): Either[ValidationError, MassTransferTransaction] =
    for {
      sender    <- wallet.findPrivateKey(request.sender)
      signer    <- if (request.sender == signerAddress) Right(sender) else wallet.findPrivateKey(signerAddress)
      transfers <- MassTransferTransaction.parseTransfersList(request.transfers)
      tx <- MassTransferTransaction.signed(
        request.version,
        request.assetId.map(s => ByteStr.decodeBase58(s).get),
        sender,
        transfers,
        request.timestamp.getOrElse(time.getTimestamp()),
        request.fee,
        request.attachment.filter(_.nonEmpty).map(Base58.decode(_).get).getOrElse(Array.emptyByteArray),
        signer
      )
    } yield tx

  def massTransferAsset(request: MassTransferRequest, sender: PublicKeyAccount): Either[ValidationError, MassTransferTransaction] =
    for {
      transfers <- MassTransferTransaction.parseTransfersList(request.transfers)
      tx <- MassTransferTransaction.create(
        request.version,
        request.assetId.map(s => ByteStr.decodeBase58(s).get),
        sender,
        transfers,
        0,
        request.fee,
        request.attachment.filter(_.nonEmpty).map(Base58.decode(_).get).getOrElse(Array.emptyByteArray),
        Proofs.empty
      )
    } yield tx

  def setScript(request: SetScriptRequest, wallet: Wallet, time: Time): Either[ValidationError, SetScriptTransaction] =
    setScript(request, wallet, request.sender, time)

  def setScript(request: SetScriptRequest, wallet: Wallet, signerAddress: String, time: Time): Either[ValidationError, SetScriptTransaction] =
    for {
      sender <- wallet.findPrivateKey(request.sender)
      signer <- if (request.sender == signerAddress) Right(sender) else wallet.findPrivateKey(signerAddress)
      script <- request.script match {
        case None    => Right(None)
        case Some(s) => Script.fromBase64String(s).map(Some(_))
      }
      tx <- SetScriptTransaction.signed(
        request.version,
        sender,
        script,
        request.fee,
        request.timestamp.getOrElse(time.getTimestamp()),
        signer
      )
    } yield tx

  def setScript(request: SetScriptRequest, sender: PublicKeyAccount): Either[ValidationError, SetScriptTransaction] =
    for {
      script <- request.script match {
        case None    => Right(None)
        case Some(s) => Script.fromBase64String(s).map(Some(_))
      }
      tx <- SetScriptTransaction.create(
        request.version,
        sender,
        script,
        request.fee,
        0,
        Proofs.empty
      )
    } yield tx

  def issueAssetV2(request: IssueV2Request, wallet: Wallet, time: Time): Either[ValidationError, IssueTransactionV2] =
    issueAssetV2(request, wallet, request.sender, time)

  def issueAssetV2(request: IssueV2Request, wallet: Wallet, signerAddress: String, time: Time): Either[ValidationError, IssueTransactionV2] =
    for {
      sender <- wallet.findPrivateKey(request.sender)
      signer <- if (request.sender == signerAddress) Right(sender) else wallet.findPrivateKey(signerAddress)
      s <- request.script match {
        case None    => Right(None)
        case Some(s) => Script.fromBase64String(s).map(Some(_))
      }
      tx <- IssueTransactionV2.signed(
        version = request.version,
        chainId = AddressScheme.current.chainId,
        sender = sender,
        name = request.name.getBytes(Charsets.UTF_8),
        description = request.description.getBytes(Charsets.UTF_8),
        quantity = request.quantity,
        decimals = request.decimals,
        reissuable = request.reissuable,
        script = s,
        fee = request.fee,
        timestamp = request.timestamp.getOrElse(time.getTimestamp()),
        signer = signer
      )
    } yield tx

  def issueAssetV2(request: IssueV2Request, sender: PublicKeyAccount): Either[ValidationError, IssueTransactionV2] =
    for {
      s <- request.script match {
        case None    => Right(None)
        case Some(s) => Script.fromBase64String(s).map(Some(_))
      }
      tx <- IssueTransactionV2.create(
        version = request.version,
        chainId = AddressScheme.current.chainId,
        sender = sender,
        name = request.name.getBytes(Charsets.UTF_8),
        description = request.description.getBytes(Charsets.UTF_8),
        quantity = request.quantity,
        decimals = request.decimals,
        reissuable = request.reissuable,
        script = s,
        fee = request.fee,
        timestamp = 0,
        proofs = Proofs.empty
      )
    } yield tx

  def issueAssetV1(request: IssueV1Request, wallet: Wallet, time: Time): Either[ValidationError, IssueTransactionV1] =
    issueAssetV1(request, wallet, request.sender, time)

  def issueAssetV1(request: IssueV1Request, wallet: Wallet, signerAddress: String, time: Time): Either[ValidationError, IssueTransactionV1] =
    for {
      sender <- wallet.findPrivateKey(request.sender)
      signer <- if (request.sender == signerAddress) Right(sender) else wallet.findPrivateKey(signerAddress)
      tx <- IssueTransactionV1.signed(
        sender,
        request.name.getBytes(Charsets.UTF_8),
        request.description.getBytes(Charsets.UTF_8),
        request.quantity,
        request.decimals,
        request.reissuable,
        request.fee,
        request.timestamp.getOrElse(time.getTimestamp()),
        signer
      )
    } yield tx

  def issueAssetV1(request: IssueV1Request, sender: PublicKeyAccount): Either[ValidationError, IssueTransactionV1] = IssueTransactionV1.create(
    sender,
    request.name.getBytes(Charsets.UTF_8),
    request.description.getBytes(Charsets.UTF_8),
    request.quantity,
    request.decimals,
    request.reissuable,
    request.fee,
    0,
    EmptySignature
  )

  def leaseV1(request: LeaseV1Request, wallet: Wallet, time: Time): Either[ValidationError, LeaseTransactionV1] =
    leaseV1(request, wallet, request.sender, time)

  def leaseV1(request: LeaseV1Request, wallet: Wallet, signerAddress: String, time: Time): Either[ValidationError, LeaseTransactionV1] =
    for {
      sender       <- wallet.findPrivateKey(request.sender)
      signer       <- if (request.sender == signerAddress) Right(sender) else wallet.findPrivateKey(signerAddress)
      recipientAcc <- AddressOrAlias.fromString(request.recipient)
      tx <- LeaseTransactionV1.signed(
        sender,
        request.amount,
        request.fee,
        request.timestamp.getOrElse(time.getTimestamp()),
        recipientAcc,
        signer
      )
    } yield tx

  def leaseV1(request: LeaseV1Request, sender: PublicKeyAccount): Either[ValidationError, LeaseTransactionV1] =
    for {
      recipientAcc <- AddressOrAlias.fromString(request.recipient)
      tx <- LeaseTransactionV1.create(
        sender,
        request.amount,
        request.fee,
        0,
        recipientAcc,
        EmptySignature
      )
    } yield tx

  def leaseV2(request: LeaseV2Request, wallet: Wallet, time: Time): Either[ValidationError, LeaseTransactionV2] =
    leaseV2(request, wallet, request.sender, time)

  def leaseV2(request: LeaseV2Request, wallet: Wallet, signerAddress: String, time: Time): Either[ValidationError, LeaseTransactionV2] =
    for {
      sender       <- wallet.findPrivateKey(request.sender)
      signer       <- if (request.sender == signerAddress) Right(sender) else wallet.findPrivateKey(signerAddress)
      recipientAcc <- AddressOrAlias.fromString(request.recipient)
      tx <- LeaseTransactionV2.signed(
        request.version,
        sender,
        request.amount,
        request.fee,
        request.timestamp.getOrElse(time.getTimestamp()),
        recipientAcc,
        signer
      )
    } yield tx

  def leaseV2(request: LeaseV2Request, sender: PublicKeyAccount): Either[ValidationError, LeaseTransactionV2] =
    for {
      recipientAcc <- AddressOrAlias.fromString(request.recipient)
      tx <- LeaseTransactionV2.create(
        request.version,
        sender,
        request.amount,
        request.fee,
        0,
        recipientAcc,
        Proofs.empty
      )
    } yield tx

  def leaseCancelV1(request: LeaseCancelV1Request, wallet: Wallet, time: Time): Either[ValidationError, LeaseCancelTransactionV1] =
    leaseCancelV1(request, wallet, request.sender, time)

  def leaseCancelV1(request: LeaseCancelV1Request,
                    wallet: Wallet,
                    signerAddress: String,
                    time: Time): Either[ValidationError, LeaseCancelTransactionV1] =
    for {
      sender <- wallet.findPrivateKey(request.sender)
      signer <- if (request.sender == signerAddress) Right(sender) else wallet.findPrivateKey(signerAddress)
      tx <- LeaseCancelTransactionV1.signed(
        sender,
        ByteStr.decodeBase58(request.txId).get,
        request.fee,
        request.timestamp.getOrElse(time.getTimestamp()),
        signer
      )
    } yield tx

  def leaseCancelV1(request: LeaseCancelV1Request, sender: PublicKeyAccount): Either[ValidationError, LeaseCancelTransactionV1] =
    LeaseCancelTransactionV1.create(
      sender,
      ByteStr.decodeBase58(request.txId).get,
      request.fee,
      0,
      EmptySignature
    )

  def leaseCancelV2(request: LeaseCancelV2Request, wallet: Wallet, time: Time): Either[ValidationError, LeaseCancelTransactionV2] =
    leaseCancelV2(request, wallet, request.sender, time)

  def leaseCancelV2(request: LeaseCancelV2Request,
                    wallet: Wallet,
                    signerAddress: String,
                    time: Time): Either[ValidationError, LeaseCancelTransactionV2] =
    for {
      sender <- wallet.findPrivateKey(request.sender)
      signer <- if (request.sender == signerAddress) Right(sender) else wallet.findPrivateKey(signerAddress)
      tx <- LeaseCancelTransactionV2.signed(
        request.version,
        AddressScheme.current.chainId,
        sender,
        ByteStr.decodeBase58(request.txId).get,
        request.fee,
        request.timestamp.getOrElse(time.getTimestamp()),
        signer
      )
    } yield tx

  def leaseCancelV2(request: LeaseCancelV2Request, sender: PublicKeyAccount): Either[ValidationError, LeaseCancelTransactionV2] =
    LeaseCancelTransactionV2.create(
      request.version,
      AddressScheme.current.chainId,
      sender,
      ByteStr.decodeBase58(request.txId).get,
      request.fee,
      0,
      Proofs.empty
    )

  def aliasV1(request: CreateAliasV1Request, wallet: Wallet, time: Time): Either[ValidationError, CreateAliasTransactionV1] =
    aliasV1(request, wallet, request.sender, time)

  def aliasV1(request: CreateAliasV1Request, wallet: Wallet, signerAddress: String, time: Time): Either[ValidationError, CreateAliasTransactionV1] =
    for {
      sender <- wallet.findPrivateKey(request.sender)
      signer <- if (request.sender == signerAddress) Right(sender) else wallet.findPrivateKey(signerAddress)
      alias  <- Alias.buildWithCurrentNetworkByte(request.alias)
      tx <- CreateAliasTransactionV1.signed(
        sender,
        alias,
        request.fee,
        request.timestamp.getOrElse(time.getTimestamp()),
        signer
      )
    } yield tx

  def aliasV1(request: CreateAliasV1Request, sender: PublicKeyAccount): Either[ValidationError, CreateAliasTransactionV1] =
    for {
      alias <- Alias.buildWithCurrentNetworkByte(request.alias)
      tx <- CreateAliasTransactionV1.create(
        sender,
        alias,
        request.fee,
        0,
        EmptySignature
      )
    } yield tx

  def aliasV2(request: CreateAliasV2Request, wallet: Wallet, time: Time): Either[ValidationError, CreateAliasTransactionV2] =
    aliasV2(request, wallet, request.sender, time)

  def aliasV2(request: CreateAliasV2Request, wallet: Wallet, signerAddress: String, time: Time): Either[ValidationError, CreateAliasTransactionV2] =
    for {
      sender <- wallet.findPrivateKey(request.sender)
      signer <- if (request.sender == signerAddress) Right(sender) else wallet.findPrivateKey(signerAddress)
      alias  <- Alias.buildWithCurrentNetworkByte(request.alias)
      tx <- CreateAliasTransactionV2.signed(
        sender,
        request.version,
        alias,
        request.fee,
        timestamp = request.timestamp.getOrElse(time.getTimestamp()),
        signer
      )
    } yield tx

  def aliasV2(request: CreateAliasV2Request, sender: PublicKeyAccount): Either[ValidationError, CreateAliasTransactionV2] =
    for {
      alias <- Alias.buildWithCurrentNetworkByte(request.alias)
      tx <- CreateAliasTransactionV2.create(
        request.version,
        sender,
        alias,
        request.fee,
        0,
        Proofs.empty
      )
    } yield tx

  def reissueAssetV1(request: ReissueV1Request, wallet: Wallet, time: Time): Either[ValidationError, ReissueTransactionV1] =
    reissueAssetV1(request, wallet, request.sender, time)

  def reissueAssetV1(request: ReissueV1Request, wallet: Wallet, signerAddress: String, time: Time): Either[ValidationError, ReissueTransactionV1] =
    for {
      sender <- wallet.findPrivateKey(request.sender)
      signer <- if (request.sender == signerAddress) Right(sender) else wallet.findPrivateKey(signerAddress)
      tx <- ReissueTransactionV1.signed(
        sender,
        ByteStr.decodeBase58(request.assetId).get,
        request.quantity,
        request.reissuable,
        request.fee,
        request.timestamp.getOrElse(time.getTimestamp()),
        signer
      )
    } yield tx

  def reissueAssetV1(request: ReissueV1Request, sender: PublicKeyAccount): Either[ValidationError, ReissueTransactionV1] =
    ReissueTransactionV1.create(
      sender,
      ByteStr.decodeBase58(request.assetId).get,
      request.quantity,
      request.reissuable,
      request.fee,
      0,
      EmptySignature
    )

  def reissueAssetV2(request: ReissueV2Request, wallet: Wallet, time: Time): Either[ValidationError, ReissueTransactionV2] =
    reissueAssetV2(request, wallet, request.sender, time)

  def reissueAssetV2(request: ReissueV2Request, wallet: Wallet, signerAddress: String, time: Time): Either[ValidationError, ReissueTransactionV2] =
    for {
      sender <- wallet.findPrivateKey(request.sender)
      signer <- if (request.sender == signerAddress) Right(sender) else wallet.findPrivateKey(signerAddress)
      tx <- ReissueTransactionV2.signed(
        request.version,
        AddressScheme.current.chainId,
        sender,
        ByteStr.decodeBase58(request.assetId).get,
        request.quantity,
        request.reissuable,
        request.fee,
        request.timestamp.getOrElse(time.getTimestamp()),
        signer
      )
    } yield tx

  def reissueAssetV2(request: ReissueV2Request, sender: PublicKeyAccount): Either[ValidationError, ReissueTransactionV2] =
    ReissueTransactionV2.create(
      request.version,
      AddressScheme.current.chainId,
      sender,
      ByteStr.decodeBase58(request.assetId).get,
      request.quantity,
      request.reissuable,
      request.fee,
      0,
      Proofs.empty
    )

  def burnAssetV1(request: BurnV1Request, wallet: Wallet, time: Time): Either[ValidationError, BurnTransactionV1] =
    burnAssetV1(request, wallet, request.sender, time)

  def burnAssetV1(request: BurnV1Request, wallet: Wallet, signerAddress: String, time: Time): Either[ValidationError, BurnTransactionV1] =
    for {
      sender <- wallet.findPrivateKey(request.sender)
      signer <- if (request.sender == signerAddress) Right(sender) else wallet.findPrivateKey(signerAddress)
      tx <- BurnTransactionV1.signed(
        sender,
        ByteStr.decodeBase58(request.assetId).get,
        request.quantity,
        request.fee,
        request.timestamp.getOrElse(time.getTimestamp()),
        signer
      )
    } yield tx

  def burnAssetV1(request: BurnV1Request, sender: PublicKeyAccount): Either[ValidationError, BurnTransactionV1] = BurnTransactionV1.create(
    sender,
    ByteStr.decodeBase58(request.assetId).get,
    request.quantity,
    request.fee,
    0,
    EmptySignature
  )

  def burnAssetV2(request: BurnV2Request, wallet: Wallet, time: Time): Either[ValidationError, BurnTransactionV2] =
    burnAssetV2(request, wallet, request.sender, time)

  def burnAssetV2(request: BurnV2Request, wallet: Wallet, signerAddress: String, time: Time): Either[ValidationError, BurnTransactionV2] =
    for {
      sender <- wallet.findPrivateKey(request.sender)
      signer <- if (request.sender == signerAddress) Right(sender) else wallet.findPrivateKey(signerAddress)
      tx <- BurnTransactionV2.signed(
        request.version,
        AddressScheme.current.chainId,
        sender,
        ByteStr.decodeBase58(request.assetId).get,
        request.quantity,
        request.fee,
        request.timestamp.getOrElse(time.getTimestamp()),
        signer
      )
    } yield tx

  def burnAssetV2(request: BurnV2Request, sender: PublicKeyAccount): Either[ValidationError, BurnTransactionV2] = BurnTransactionV2.create(
    request.version,
    AddressScheme.current.chainId,
    sender,
    ByteStr.decodeBase58(request.assetId).get,
    request.quantity,
    request.fee,
    0,
    Proofs.empty
  )

  def data(request: DataRequest, wallet: Wallet, time: Time): Either[ValidationError, DataTransaction] =
    data(request, wallet, request.sender, time)

  def data(request: DataRequest, wallet: Wallet, signerAddress: String, time: Time): Either[ValidationError, DataTransaction] =
    for {
      sender <- wallet.findPrivateKey(request.sender)
      signer <- if (request.sender == signerAddress) Right(sender) else wallet.findPrivateKey(signerAddress)
      tx <- DataTransaction.signed(
        request.version,
        sender,
        request.data,
        request.fee,
        request.timestamp.getOrElse(time.getTimestamp()),
        signer
      )
    } yield tx

  def data(request: DataRequest, sender: PublicKeyAccount): Either[ValidationError, DataTransaction] =
    DataTransaction.create(
      request.version,
      sender,
      request.data,
      request.fee,
      0,
      Proofs.empty
    )

  def sponsor(request: SponsorFeeRequest, wallet: Wallet, time: Time): Either[ValidationError, SponsorFeeTransaction] =
    sponsor(request, wallet, request.sender, time)

  def sponsor(request: SponsorFeeRequest, wallet: Wallet, signerAddress: String, time: Time): Either[ValidationError, SponsorFeeTransaction] =
    for {
      sender  <- wallet.findPrivateKey(request.sender)
      signer  <- if (request.sender == signerAddress) Right(sender) else wallet.findPrivateKey(signerAddress)
      assetId <- ByteStr.decodeBase58(request.assetId).toEither.left.map(_ => GenericError(s"Wrong Base58 string: ${request.assetId}"))
      tx <- SponsorFeeTransaction.signed(
        request.version,
        sender,
        assetId,
        request.minSponsoredAssetFee,
        request.fee,
        request.timestamp.getOrElse(time.getTimestamp()),
        signer
      )
    } yield tx

<<<<<<< HEAD
  def fromSignedRequest(jsv: JsValue): Either[ValidationError, Transaction] = {
    val typeId  = (jsv \ "type").as[Byte]
    val version = (jsv \ "version").asOpt[Byte](versionReads).getOrElse(1.toByte)
    TransactionParsers.by(typeId, version) match {
      case None => Left(GenericError(s"Bad transaction type ($typeId) and version ($version)"))
      case Some(x) =>
        x match {
          case IssueTransactionV1       => jsv.as[SignedIssueV1Request].toTx
          case IssueTransactionV2       => jsv.as[SignedIssueV2Request].toTx
          case TransferTransactionV1    => jsv.as[SignedTransferV1Request].toTx
          case TransferTransactionV2    => jsv.as[SignedTransferV2Request].toTx
          case MassTransferTransaction  => jsv.as[SignedMassTransferRequest].toTx
          case ReissueTransactionV1     => jsv.as[SignedReissueV1Request].toTx
          case ReissueTransactionV2     => jsv.as[SignedReissueV2Request].toTx
          case BurnTransactionV1        => jsv.as[SignedBurnV1Request].toTx
          case BurnTransactionV2        => jsv.as[SignedBurnV2Request].toTx
          case LeaseTransactionV1       => jsv.as[SignedLeaseV1Request].toTx
          case LeaseTransactionV2       => jsv.as[SignedLeaseV2Request].toTx
          case LeaseCancelTransactionV1 => jsv.as[SignedLeaseCancelV1Request].toTx
          case LeaseCancelTransactionV2 => jsv.as[SignedLeaseCancelV2Request].toTx
          case CreateAliasTransactionV1 => jsv.as[SignedCreateAliasV1Request].toTx
          case CreateAliasTransactionV2 => jsv.as[SignedCreateAliasV2Request].toTx
          case DataTransaction          => jsv.as[SignedDataRequest].toTx
          case SetScriptTransaction     => jsv.as[SignedSetScriptRequest].toTx
          case SponsorFeeTransaction    => jsv.as[SignedSponsorFeeRequest].toTx
          case ExchangeTransaction      => jsv.as[SignedExchangeRequest].toTx
        }
    }
  }
=======
  def sponsor(request: SponsorFeeRequest, sender: PublicKeyAccount): Either[ValidationError, SponsorFeeTransaction] =
    for {
      assetId <- ByteStr.decodeBase58(request.assetId).toEither.left.map(_ => GenericError(s"Wrong Base58 string: ${request.assetId}"))
      tx <- SponsorFeeTransaction.create(
        request.version,
        sender,
        assetId,
        request.minSponsoredAssetFee,
        request.fee,
        0,
        Proofs.empty
      )
    } yield tx
>>>>>>> 4a812ec4
}<|MERGE_RESOLUTION|>--- conflicted
+++ resolved
@@ -2,19 +2,14 @@
 
 import com.google.common.base.Charsets
 import com.wavesplatform.account._
-import com.wavesplatform.api.http.{DataRequest, SignedDataRequest, versionReads}
 import com.wavesplatform.api.http.DataRequest._
 import com.wavesplatform.api.http.alias.{CreateAliasV1Request, CreateAliasV2Request, SignedCreateAliasV1Request, SignedCreateAliasV2Request}
+import com.wavesplatform.api.http.assets.SponsorFeeRequest._
 import com.wavesplatform.api.http.assets._
-<<<<<<< HEAD
-import com.wavesplatform.api.http.leasing._
-import com.wavesplatform.api.http.assets.SponsorFeeRequest._
-import com.wavesplatform.utils.{Base58, Time}
-=======
-import com.wavesplatform.api.http.leasing.{LeaseCancelV1Request, LeaseCancelV2Request, LeaseV1Request, LeaseV2Request}
+import com.wavesplatform.api.http.leasing.{LeaseCancelV1Request, LeaseCancelV2Request, LeaseV1Request, LeaseV2Request, _}
+import com.wavesplatform.api.http.{DataRequest, SignedDataRequest, versionReads}
 import com.wavesplatform.crypto.SignatureLength
 import com.wavesplatform.state.ByteStr
->>>>>>> 4a812ec4
 import com.wavesplatform.transaction.ValidationError.GenericError
 import com.wavesplatform.transaction.assets._
 import com.wavesplatform.transaction.assets.exchange.ExchangeTransaction
@@ -610,7 +605,20 @@
       )
     } yield tx
 
-<<<<<<< HEAD
+  def sponsor(request: SponsorFeeRequest, sender: PublicKeyAccount): Either[ValidationError, SponsorFeeTransaction] =
+    for {
+      assetId <- ByteStr.decodeBase58(request.assetId).toEither.left.map(_ => GenericError(s"Wrong Base58 string: ${request.assetId}"))
+      tx <- SponsorFeeTransaction.create(
+        request.version,
+        sender,
+        assetId,
+        request.minSponsoredAssetFee,
+        request.fee,
+        0,
+        Proofs.empty
+      )
+    } yield tx
+
   def fromSignedRequest(jsv: JsValue): Either[ValidationError, Transaction] = {
     val typeId  = (jsv \ "type").as[Byte]
     val version = (jsv \ "version").asOpt[Byte](versionReads).getOrElse(1.toByte)
@@ -640,19 +648,4 @@
         }
     }
   }
-=======
-  def sponsor(request: SponsorFeeRequest, sender: PublicKeyAccount): Either[ValidationError, SponsorFeeTransaction] =
-    for {
-      assetId <- ByteStr.decodeBase58(request.assetId).toEither.left.map(_ => GenericError(s"Wrong Base58 string: ${request.assetId}"))
-      tx <- SponsorFeeTransaction.create(
-        request.version,
-        sender,
-        assetId,
-        request.minSponsoredAssetFee,
-        request.fee,
-        0,
-        Proofs.empty
-      )
-    } yield tx
->>>>>>> 4a812ec4
 }