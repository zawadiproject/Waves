package com.wavesplatform.transaction.smart.script

import cats.implicits._
import com.wavesplatform.account.AddressScheme
import com.wavesplatform.lang.v1.evaluator.EvaluatorV1
import com.wavesplatform.lang.{ExecutionError, ExprEvaluator}
import com.wavesplatform.state._
import com.wavesplatform.transaction.Transaction
import com.wavesplatform.transaction.assets.exchange.Order
import com.wavesplatform.transaction.smart.BlockchainContext
<<<<<<< HEAD
import shapeless._

object ScriptRunner {

  def apply[A](height: Int,
               in: Transaction :+: Order :+: CNil,
               blockchain: Blockchain,
               script: Script): (EvaluationContext, Either[ExecutionError, A]) =
=======
import monix.eval.Coeval

object ScriptRunner {

  def apply[A, T <: Transaction](height: Int, tx: T, blockchain: Blockchain, script: Script): (ExprEvaluator.Log, Either[ExecutionError, A]) =
>>>>>>> c9447805
    script match {
      case Script.Expr(expr) =>
        val ctx = BlockchainContext.build(
          AddressScheme.current.chainId,
          Coeval.evalOnce(in),
          Coeval.evalOnce(height),
          blockchain
        )
        EvaluatorV1.applywithLogging[A](ctx, expr)

      case _ => (List.empty, "Unsupported script version".asLeft[A])
    }

}<|MERGE_RESOLUTION|>--- conflicted
+++ resolved
@@ -8,7 +8,7 @@
 import com.wavesplatform.transaction.Transaction
 import com.wavesplatform.transaction.assets.exchange.Order
 import com.wavesplatform.transaction.smart.BlockchainContext
-<<<<<<< HEAD
+import monix.eval.Coeval
 import shapeless._
 
 object ScriptRunner {
@@ -16,14 +16,7 @@
   def apply[A](height: Int,
                in: Transaction :+: Order :+: CNil,
                blockchain: Blockchain,
-               script: Script): (EvaluationContext, Either[ExecutionError, A]) =
-=======
-import monix.eval.Coeval
-
-object ScriptRunner {
-
-  def apply[A, T <: Transaction](height: Int, tx: T, blockchain: Blockchain, script: Script): (ExprEvaluator.Log, Either[ExecutionError, A]) =
->>>>>>> c9447805
+               script: Script): (ExprEvaluator.Log, Either[ExecutionError, A]) =
     script match {
       case Script.Expr(expr) =>
         val ctx = BlockchainContext.build(
