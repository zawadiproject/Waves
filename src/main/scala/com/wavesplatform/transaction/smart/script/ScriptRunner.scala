--- conflicted
+++ resolved
@@ -21,12 +21,8 @@
                             in: Transaction :+: Order :+: CNil,
                             blockchain: Blockchain,
                             script: Script,
-<<<<<<< HEAD
-                            proofsEnabled: Boolean): (Log, Either[ExecutionError, A]) = {
-=======
                             proofsEnabled: Boolean,
-                            orderEnabled: Boolean): (ExprEvaluator.Log, Either[ExecutionError, A]) = {
->>>>>>> 9508998b
+                            orderEnabled: Boolean): (Log, Either[ExecutionError, A]) = {
     script match {
       case s: ScriptV1Impl =>
         val ctx = BlockchainContext.build(
