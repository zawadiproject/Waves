package com.wavesplatform.network

import java.util
import java.util.concurrent.{ConcurrentMap, TimeUnit}

import com.wavesplatform.network.Handshake.InvalidHandshakeException
import com.wavesplatform.utils.ScorexLogging
import io.netty.buffer.ByteBuf
import io.netty.channel.ChannelHandler.Sharable
import io.netty.channel._
import io.netty.channel.group.ChannelGroup
import io.netty.handler.codec.ReplayingDecoder
import io.netty.util.AttributeKey
import io.netty.util.concurrent.ScheduledFuture

import scala.concurrent.duration.FiniteDuration

class HandshakeDecoder(peerDatabase: PeerDatabase) extends ReplayingDecoder[Void] with ScorexLogging {
  override def decode(ctx: ChannelHandlerContext, in: ByteBuf, out: util.List[AnyRef]): Unit =
    try {
      out.add(Handshake.decode(in))
      ctx.pipeline().remove(this)
    } catch {
      case e: InvalidHandshakeException => block(ctx, e)
    }

  protected def block(ctx: ChannelHandlerContext, e: Throwable): Unit = {
    peerDatabase.blacklistAndClose(ctx.channel(), e.getMessage)
  }
}

case object HandshakeTimeoutExpired

class HandshakeTimeoutHandler(handshakeTimeout: FiniteDuration) extends ChannelInboundHandlerAdapter with ScorexLogging {
  private var timeout: Option[ScheduledFuture[_]] = None

  private def cancelTimeout(): Unit = timeout.foreach(_.cancel(true))

  override def channelActive(ctx: ChannelHandlerContext): Unit = {
    log.trace(s"${id(ctx)} Scheduling handshake timeout, timeout = $handshakeTimeout")
    timeout = Some(
      ctx
        .channel()
        .eventLoop()
        .schedule(
          { () =>
            log.trace(s"${id(ctx)} Firing handshake timeout expired")
            ctx.fireChannelRead(HandshakeTimeoutExpired)
          },
          handshakeTimeout.toMillis,
          TimeUnit.MILLISECONDS
        ))

    super.channelActive(ctx)
  }

  override def channelInactive(ctx: ChannelHandlerContext): Unit = {
    cancelTimeout()
    super.channelInactive(ctx)
  }

  override def channelRead(ctx: ChannelHandlerContext, msg: AnyRef): Unit = msg match {
    case hs: Handshake =>
      cancelTimeout()
      super.channelRead(ctx, hs)
    case other =>
      super.channelRead(ctx, other)
  }
}

abstract class HandshakeHandler(localHandshake: Handshake,
                                establishedConnections: ConcurrentMap[Channel, PeerInfo],
                                peerConnections: ConcurrentMap[PeerKey, Channel],
                                peerDatabase: PeerDatabase,
                                allChannels: ChannelGroup)
    extends ChannelInboundHandlerAdapter
    with ScorexLogging {

  import HandshakeHandler._

  override def channelRead(ctx: ChannelHandlerContext, msg: AnyRef): Unit = msg match {
    case HandshakeTimeoutExpired =>
      peerDatabase.blacklistAndClose(ctx.channel(), "Timeout expired while waiting for handshake")
    case remoteHandshake: Handshake =>
      if (localHandshake.applicationName != remoteHandshake.applicationName)
        peerDatabase.blacklistAndClose(
          ctx.channel(),
          s"Remote application name ${remoteHandshake.applicationName} does not match local ${localHandshake.applicationName}")
      else if (!versionIsSupported(remoteHandshake.applicationVersion))
        peerDatabase.blacklistAndClose(ctx.channel(), s"Remote application version ${remoteHandshake.applicationVersion} is not supported")
      else {
        PeerKey(ctx, remoteHandshake.nodeNonce) match {
          case None =>
            log.warn(s"Can't get PeerKey from ${id(ctx)}")
            ctx.close()

          case Some(key) =>
            val previousPeer = peerConnections.putIfAbsent(key, ctx.channel())
            if (previousPeer == null) {
              log.info(s"${id(ctx)} Accepted handshake $remoteHandshake")
              removeHandshakeHandlers(ctx, this)
              establishedConnections.put(ctx.channel(), peerInfo(remoteHandshake, ctx.channel()))

              ctx.channel().attr(NodeNameAttributeKey).set(remoteHandshake.nodeName)
              ctx.channel().closeFuture().addListener { f: ChannelFuture =>
                peerConnections.remove(key, f.channel())
                establishedConnections.remove(f.channel())
                log.trace(s"${id(f.channel())} was closed")
              }

              connectionNegotiated(ctx)
              ctx.fireChannelRead(msg)
            } else {
              val peerAddress = ctx.remoteAddress.getOrElse("unknown")
              log.debug(s"${id(ctx)} Already connected to peer $peerAddress with nonce ${remoteHandshake.nodeNonce} on channel ${id(previousPeer)}")
              ctx.close()
            }
        }
      }
    case _ => super.channelRead(ctx, msg)
  }

  protected def connectionNegotiated(ctx: ChannelHandlerContext): Unit = {
    ctx.channel().closeFuture().addListener((_: ChannelFuture) => allChannels.remove(ctx.channel()))
    allChannels.add(ctx.channel())
  }

  protected def sendLocalHandshake(ctx: ChannelHandlerContext): Unit = {
    ctx.writeAndFlush(localHandshake.encode(ctx.alloc().buffer()))
  }
}

object HandshakeHandler extends ScorexLogging {

  val NodeNameAttributeKey = AttributeKey.newInstance[String]("name")

  def versionIsSupported(remoteVersion: (Int, Int, Int)): Boolean =
<<<<<<< HEAD
    remoteVersion._1 == 0 && remoteVersion._2 >= 10
=======
    (remoteVersion._1 == 0 && remoteVersion._2 >= 13) || (remoteVersion._1 == 1 && remoteVersion._2 >= 0)
>>>>>>> 24456546

  def removeHandshakeHandlers(ctx: ChannelHandlerContext, thisHandler: ChannelHandler): Unit = {
    ctx.pipeline().remove(classOf[HandshakeTimeoutHandler])
    ctx.pipeline().remove(thisHandler)
  }

  def peerInfo(remoteHandshake: Handshake, channel: Channel): PeerInfo =
    PeerInfo(
      channel.remoteAddress(),
      remoteHandshake.declaredAddress,
      remoteHandshake.applicationName,
      remoteHandshake.applicationVersion,
      remoteHandshake.nodeName,
      remoteHandshake.nodeNonce
    )

  @Sharable
  class Server(handshake: Handshake,
               establishedConnections: ConcurrentMap[Channel, PeerInfo],
               peerConnections: ConcurrentMap[PeerKey, Channel],
               peerDatabase: PeerDatabase,
               allChannels: ChannelGroup)
      extends HandshakeHandler(handshake, establishedConnections, peerConnections, peerDatabase, allChannels) {
    override protected def connectionNegotiated(ctx: ChannelHandlerContext): Unit = {
      sendLocalHandshake(ctx)
      super.connectionNegotiated(ctx)
    }
  }

  @Sharable
  class Client(handshake: Handshake,
               establishedConnections: ConcurrentMap[Channel, PeerInfo],
               peerConnections: ConcurrentMap[PeerKey, Channel],
               peerDatabase: PeerDatabase,
               allChannels: ChannelGroup)
      extends HandshakeHandler(handshake, establishedConnections, peerConnections, peerDatabase, allChannels) {
    override protected def channelActive(ctx: ChannelHandlerContext): Unit = {
      sendLocalHandshake(ctx)
      super.channelActive(ctx)
    }
  }

}<|MERGE_RESOLUTION|>--- conflicted
+++ resolved
@@ -135,11 +135,7 @@
   val NodeNameAttributeKey = AttributeKey.newInstance[String]("name")
 
   def versionIsSupported(remoteVersion: (Int, Int, Int)): Boolean =
-<<<<<<< HEAD
     remoteVersion._1 == 0 && remoteVersion._2 >= 10
-=======
-    (remoteVersion._1 == 0 && remoteVersion._2 >= 13) || (remoteVersion._1 == 1 && remoteVersion._2 >= 0)
->>>>>>> 24456546
 
   def removeHandshakeHandlers(ctx: ChannelHandlerContext, thisHandler: ChannelHandler): Unit = {
     ctx.pipeline().remove(classOf[HandshakeTimeoutHandler])
