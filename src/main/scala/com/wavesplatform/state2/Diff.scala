package com.wavesplatform.state2

import cats.implicits._
<<<<<<< HEAD
import scorex.account.{Address, Alias}
import scorex.transaction.{AssetId, Transaction}
=======
import cats.kernel.Monoid
import scorex.account.{Address, Alias, PublicKeyAccount}
import scorex.transaction.Transaction
>>>>>>> 7464d20d
import scorex.transaction.smart.Script

case class LeaseBalance(in: Long, out: Long)

object LeaseBalance {
  val empty = LeaseBalance(0, 0)

  implicit val m: Monoid[LeaseBalance] = new Monoid[LeaseBalance] {
    override def empty: LeaseBalance = LeaseBalance.empty

    override def combine(x: LeaseBalance, y: LeaseBalance): LeaseBalance =
      LeaseBalance(safeSum(x.in, y.in), safeSum(x.out, y.out))
  }
}

case class VolumeAndFee(volume: Long, fee: Long)

object VolumeAndFee {
  val empty = VolumeAndFee(0, 0)

  implicit val m: Monoid[VolumeAndFee] = new Monoid[VolumeAndFee] {
    override def empty: VolumeAndFee = VolumeAndFee.empty

    override def combine(x: VolumeAndFee, y: VolumeAndFee): VolumeAndFee =
      VolumeAndFee(x.volume + y.volume, x.fee + y.fee)
  }
}

<<<<<<< HEAD
case class AssetInfo(isReissuable: Boolean, volume: Long, script: Option[Script])
object AssetInfo {
  implicit val assetInfoMonoid = new Monoid[AssetInfo] {
    override def empty: AssetInfo = AssetInfo(isReissuable = true, 0, None)
    override def combine(x: AssetInfo, y: AssetInfo): AssetInfo =
      AssetInfo(x.isReissuable && y.isReissuable, x.volume + y.volume, y.script.orElse(x.script))
=======
case class AssetDescription(issuer: PublicKeyAccount,
                            name: Array[Byte],
                            decimals: Int,
                            reissuable: Boolean,
                            totalVolume: BigInt)

case class AssetInfo(isReissuable: Boolean, volume: BigInt)

object AssetInfo {
  implicit val assetInfoMonoid: Monoid[AssetInfo] = new Monoid[AssetInfo] {
    override def empty: AssetInfo = AssetInfo(isReissuable = true, 0)

    override def combine(x: AssetInfo, y: AssetInfo): AssetInfo =
      AssetInfo(x.isReissuable && y.isReissuable, x.volume + y.volume)
>>>>>>> 7464d20d
  }
}

case class Diff(transactions: Map[ByteStr, (Int, Transaction, Set[Address])],
                portfolios: Map[Address, Portfolio],
                issuedAssets: Map[AssetId, AssetInfo],
                aliases: Map[Alias, Address],
                orderFills: Map[ByteStr, VolumeAndFee],
                leaseState: Map[ByteStr, Boolean],
<<<<<<< HEAD
                scripts: Map[Address, Option[Script]]) {

  lazy val accountTransactionIds: Map[Address, List[ByteStr]] = {
    val map: List[(Address, Set[(Int, Long, ByteStr)])] = transactions.toList
      .flatMap { case (id, (h, tx, accs)) => accs.map(acc => acc -> Set((h, tx.timestamp, id))) }
    val groupedByAcc = map.foldLeft(Map.empty[Address, Set[(Int, Long, ByteStr)]]) {
      case (m, (acc, set)) =>
        m.combine(Map(acc -> set))
    }
    groupedByAcc
      .mapValues(l => l.toList.sortBy { case ((h, t, _)) => (-h, -t) }) // fresh head ([h=2, h=1, h=0])
      .mapValues(_.map(_._3))
  }
}
=======
                scripts: Map[Address, Option[Script]])
>>>>>>> 7464d20d

object Diff {
  def apply(height: Int,
            tx: Transaction,
            portfolios: Map[Address, Portfolio] = Map.empty,
            assetInfos: Map[AssetId, AssetInfo] = Map.empty,
            aliases: Map[Alias, Address] = Map.empty,
            orderFills: Map[ByteStr, VolumeAndFee] = Map.empty,
            leaseState: Map[ByteStr, Boolean] = Map.empty,
<<<<<<< HEAD
            scripts: Map[Address, Option[Script]] = Map.empty): Diff =
    Diff(
      transactions = Map((tx.id(), (height, tx, portfolios.keys.toSet))),
      portfolios = portfolios,
      issuedAssets = assetInfos,
      aliases = aliases,
      orderFills = orderFills,
      leaseState = leaseState,
      scripts = scripts,
    )
=======
            scripts : Map[Address, Option[Script]] = Map.empty): Diff = Diff(
    transactions = Map((tx.id(), (height, tx, portfolios.keys.toSet))),
    portfolios = portfolios,
    issuedAssets = assetInfos,
    aliases = aliases,
    orderFills = orderFills,
    leaseState = leaseState,
    scripts = scripts)
>>>>>>> 7464d20d

  val empty = new Diff(Map.empty, Map.empty, Map.empty, Map.empty, Map.empty, Map.empty, Map.empty)

  implicit val diffMonoid = new Monoid[Diff] {
    override def empty: Diff = Diff.empty

    override def combine(older: Diff, newer: Diff): Diff = Diff(
      transactions = older.transactions ++ newer.transactions,
      portfolios = older.portfolios.combine(newer.portfolios),
      issuedAssets = older.issuedAssets.combine(newer.issuedAssets),
      aliases = older.aliases ++ newer.aliases,
      orderFills = older.orderFills.combine(newer.orderFills),
      leaseState = older.leaseState ++ newer.leaseState,
      scripts = older.scripts ++ newer.scripts,
    )
  }
}<|MERGE_RESOLUTION|>--- conflicted
+++ resolved
@@ -1,14 +1,10 @@
 package com.wavesplatform.state2
 
 import cats.implicits._
-<<<<<<< HEAD
-import scorex.account.{Address, Alias}
-import scorex.transaction.{AssetId, Transaction}
-=======
+import scorex.transaction.AssetId
 import cats.kernel.Monoid
 import scorex.account.{Address, Alias, PublicKeyAccount}
 import scorex.transaction.Transaction
->>>>>>> 7464d20d
 import scorex.transaction.smart.Script
 
 case class LeaseBalance(in: Long, out: Long)
@@ -37,31 +33,21 @@
   }
 }
 
-<<<<<<< HEAD
 case class AssetInfo(isReissuable: Boolean, volume: Long, script: Option[Script])
 object AssetInfo {
   implicit val assetInfoMonoid = new Monoid[AssetInfo] {
     override def empty: AssetInfo = AssetInfo(isReissuable = true, 0, None)
     override def combine(x: AssetInfo, y: AssetInfo): AssetInfo =
       AssetInfo(x.isReissuable && y.isReissuable, x.volume + y.volume, y.script.orElse(x.script))
-=======
+  }
+}
+
 case class AssetDescription(issuer: PublicKeyAccount,
                             name: Array[Byte],
                             decimals: Int,
                             reissuable: Boolean,
-                            totalVolume: BigInt)
-
-case class AssetInfo(isReissuable: Boolean, volume: BigInt)
-
-object AssetInfo {
-  implicit val assetInfoMonoid: Monoid[AssetInfo] = new Monoid[AssetInfo] {
-    override def empty: AssetInfo = AssetInfo(isReissuable = true, 0)
-
-    override def combine(x: AssetInfo, y: AssetInfo): AssetInfo =
-      AssetInfo(x.isReissuable && y.isReissuable, x.volume + y.volume)
->>>>>>> 7464d20d
-  }
-}
+                            totalVolume: BigInt,
+                            script: Option[Script])
 
 case class Diff(transactions: Map[ByteStr, (Int, Transaction, Set[Address])],
                 portfolios: Map[Address, Portfolio],
@@ -69,7 +55,6 @@
                 aliases: Map[Alias, Address],
                 orderFills: Map[ByteStr, VolumeAndFee],
                 leaseState: Map[ByteStr, Boolean],
-<<<<<<< HEAD
                 scripts: Map[Address, Option[Script]]) {
 
   lazy val accountTransactionIds: Map[Address, List[ByteStr]] = {
@@ -84,9 +69,6 @@
       .mapValues(_.map(_._3))
   }
 }
-=======
-                scripts: Map[Address, Option[Script]])
->>>>>>> 7464d20d
 
 object Diff {
   def apply(height: Int,
@@ -96,19 +78,8 @@
             aliases: Map[Alias, Address] = Map.empty,
             orderFills: Map[ByteStr, VolumeAndFee] = Map.empty,
             leaseState: Map[ByteStr, Boolean] = Map.empty,
-<<<<<<< HEAD
             scripts: Map[Address, Option[Script]] = Map.empty): Diff =
     Diff(
-      transactions = Map((tx.id(), (height, tx, portfolios.keys.toSet))),
-      portfolios = portfolios,
-      issuedAssets = assetInfos,
-      aliases = aliases,
-      orderFills = orderFills,
-      leaseState = leaseState,
-      scripts = scripts,
-    )
-=======
-            scripts : Map[Address, Option[Script]] = Map.empty): Diff = Diff(
     transactions = Map((tx.id(), (height, tx, portfolios.keys.toSet))),
     portfolios = portfolios,
     issuedAssets = assetInfos,
@@ -116,7 +87,6 @@
     orderFills = orderFills,
     leaseState = leaseState,
     scripts = scripts)
->>>>>>> 7464d20d
 
   val empty = new Diff(Map.empty, Map.empty, Map.empty, Map.empty, Map.empty, Map.empty, Map.empty)
 
