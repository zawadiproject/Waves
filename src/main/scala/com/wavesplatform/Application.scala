package com.wavesplatform

import java.io.File
import java.security.Security
import java.util.concurrent.ConcurrentHashMap

import akka.actor.ActorSystem
import akka.http.scaladsl.Http
import akka.http.scaladsl.Http.ServerBinding
import akka.http.scaladsl.server.Route
import akka.stream.ActorMaterializer
import cats.instances.all._
import com.typesafe.config._
import com.wavesplatform.actor.RootActorSystem
import com.wavesplatform.db.openDB
import com.wavesplatform.features.api.ActivationApiRoute
import com.wavesplatform.history.{CheckpointServiceImpl, StorageFactory}
import com.wavesplatform.http.NodeApiRoute
import com.wavesplatform.matcher.Matcher
import com.wavesplatform.metrics.Metrics
import com.wavesplatform.mining.{Miner, MinerImpl}
import com.wavesplatform.network.RxExtensionLoader.RxExtensionLoaderShutdownHook
import com.wavesplatform.network._
import com.wavesplatform.settings._
import com.wavesplatform.state2.appender.{BlockAppender, CheckpointAppender, ExtensionAppender, MicroblockAppender}
import com.wavesplatform.utils.{SystemInformationReporter, forceStopApplication}
import com.wavesplatform.utx.{MatcherUtxPool, UtxPool, UtxPoolImpl}
import io.netty.channel.Channel
import io.netty.channel.group.DefaultChannelGroup
import io.netty.util.concurrent.GlobalEventExecutor
import kamon.Kamon
import monix.eval.Coeval
import monix.execution.Scheduler.global
import monix.execution.schedulers.SchedulerService
import monix.execution.{Scheduler, UncaughtExceptionReporter}
import monix.reactive.Observable
import monix.reactive.subjects.ConcurrentSubject
import org.influxdb.dto.Point
import org.slf4j.bridge.SLF4JBridgeHandler
import scorex.account.AddressScheme
import scorex.api.http._
import scorex.api.http.alias.{AliasApiRoute, AliasBroadcastApiRoute}
import scorex.api.http.assets.{AssetsApiRoute, AssetsBroadcastApiRoute}
import scorex.api.http.leasing.{LeaseApiRoute, LeaseBroadcastApiRoute}
import scorex.consensus.nxt.api.http.NxtConsensusApiRoute
import scorex.transaction._
import scorex.utils.{NTP, ScorexLogging, Time}
import scorex.wallet.Wallet
import scorex.waves.http.{DebugApiRoute, WavesApiRoute}

import scala.concurrent.Await
import scala.concurrent.duration._
import scala.reflect.runtime.universe._
import scala.util.Try

class Application(val actorSystem: ActorSystem, val settings: WavesSettings, configRoot: ConfigObject) extends ScorexLogging {

  import monix.execution.Scheduler.Implicits.{global => scheduler}

  private val db = openDB(settings.dataDirectory, settings.levelDbCacheSize)

  private val LocalScoreBroadcastDebounce = 1.second

  // Start /node API right away
  private implicit val as: ActorSystem = actorSystem
  private implicit val materializer: ActorMaterializer = ActorMaterializer()
  private val nodeApi = Option(settings.restAPISettings.enable).collect { case true =>
    val tags = Seq(typeOf[NodeApiRoute])
    val routes = Seq(NodeApiRoute(settings.restAPISettings, Coeval.now(((1, 1L), (1, 1L))), () => apiShutdown()))
    val combinedRoute: Route = CompositeHttpService(actorSystem, tags, routes, settings.restAPISettings).compositeRoute
    val httpFuture = Http().bindAndHandle(combinedRoute, settings.restAPISettings.bindAddress, settings.restAPISettings.port)
    serverBinding = Await.result(httpFuture, 10.seconds)
    log.info(s"Node REST API was bound on ${settings.restAPISettings.bindAddress}:${settings.restAPISettings.port}")
    (tags, routes)
  }

  private val checkpointService = new CheckpointServiceImpl(db, settings.checkpointsSettings)
  private val (history, state, blockchainUpdater) = StorageFactory(settings, db, NTP)
  private lazy val upnp = new UPnP(settings.networkSettings.uPnPSettings) // don't initialize unless enabled

  private val wallet: Wallet = try {
    Wallet(settings.walletSettings)
  } catch {
    case e: IllegalStateException =>
      log.error(s"Failed to open wallet file '${settings.walletSettings.file.get.getAbsolutePath}")
      throw e
  }
  private val peerDatabase = new PeerDatabaseImpl(settings.networkSettings)

  private val extensionLoaderScheduler = Scheduler.singleThread("tx-extension-loader", reporter = UncaughtExceptionReporter { ex => log.error(s"ExtensionLoader: $ex") })
  private val microblockSynchronizerScheduler = Scheduler.singleThread("microblock-synchronizer", reporter = UncaughtExceptionReporter { ex => log.error(s"MicroblockSynchronizer: $ex") })
  private val scoreObserverScheduler = Scheduler.singleThread("rx-score-observer", reporter = UncaughtExceptionReporter { ex => log.error(s"ScoreObserver: $ex") })
  private val appenderScheduler = Scheduler.singleThread("appender", reporter = UncaughtExceptionReporter { ex => log.error(s"Appender: $ex") })
  private val historyRepliesScheduler = Scheduler.fixedPool(name = "history-replier", poolSize = 2, reporter = UncaughtExceptionReporter { ex => log.error(s"HistoryReplier: $ex") })
  private val minerScheduler = Scheduler.fixedPool(name = "miner-pool", poolSize = 2, reporter = UncaughtExceptionReporter { ex => log.error(s"Miner: $ex") })


  private var matcher: Option[Matcher] = None
  private var rxExtensionLoaderShutdown: Option[RxExtensionLoaderShutdownHook] = None
  private var maybeUtx: Option[UtxPool] = None
  private var maybeNetwork: Option[NS] = None

  def apiShutdown(): Unit = {
    for {
      u <- maybeUtx
      n <- maybeNetwork
    } yield shutdown(u, n)
  }

  def run(): Unit = {
    checkGenesis(history, settings, blockchainUpdater)

    if (wallet.privateKeyAccounts.isEmpty)
      wallet.generateNewAccounts(1)

    val feeCalculator = new FeeCalculator(settings.feesSettings)
    val time: Time = NTP
    val establishedConnections = new ConcurrentHashMap[Channel, PeerInfo]
    val allChannels = new DefaultChannelGroup(GlobalEventExecutor.INSTANCE)
    val innerUtxStorage = new UtxPoolImpl(time, state, history, feeCalculator, settings.blockchainSettings.functionalitySettings, settings.utxSettings)

    matcher = if (settings.matcherSettings.enable) {
      val m = new Matcher(actorSystem, wallet, innerUtxStorage, allChannels, state, history,
        settings.blockchainSettings, settings.restAPISettings, settings.matcherSettings)
      m.runMatcher()
      Some(m)
    } else None

    val utxStorage = if (settings.matcherSettings.enable) new MatcherUtxPool(innerUtxStorage, settings.matcherSettings, actorSystem.eventStream) else innerUtxStorage
    maybeUtx = Some(utxStorage)

    val knownInvalidBlocks = new InvalidBlockStorageImpl(settings.synchronizationSettings.invalidBlocksStorage)
    val miner = if (settings.minerSettings.enable)
      new MinerImpl(allChannels, blockchainUpdater, checkpointService, history, state, settings,
        time, utxStorage, wallet, minerScheduler, appenderScheduler)
    else Miner.Disabled

    val processBlock = BlockAppender(checkpointService, history, blockchainUpdater, time, state, utxStorage,
      settings, history, allChannels, peerDatabase, miner, appenderScheduler) _
    val processCheckpoint = CheckpointAppender(checkpointService, history, blockchainUpdater, peerDatabase, miner,
      allChannels, appenderScheduler) _
    val processFork = ExtensionAppender(checkpointService, history, blockchainUpdater, state, utxStorage, time,
      settings, history, knownInvalidBlocks, peerDatabase, miner, allChannels, appenderScheduler) _
    val processMicroBlock = MicroblockAppender(checkpointService, history, blockchainUpdater, utxStorage, allChannels, peerDatabase, appenderScheduler) _

    import blockchainUpdater.lastBlockInfo

    val lastScore = lastBlockInfo
      .map(_.score)
      .distinctUntilChanged
      .share(scheduler)

    lastScore
      .debounce(LocalScoreBroadcastDebounce)
      .foreach { x =>
        allChannels.broadcast(LocalScoreChanged(x))
      }(scheduler)

    val historyReplier = new HistoryReplier(history, settings.synchronizationSettings, historyRepliesScheduler)
    val network = NetworkServer(settings, lastBlockInfo, history, historyReplier, utxStorage, peerDatabase, allChannels, establishedConnections)
    maybeNetwork = Some(network)
    val (signatures, blocks, blockchainScores, checkpoints, microblockInvs, microblockResponses, transactions) = network.messages

    val timeoutSubject: ConcurrentSubject[Channel, Channel] = ConcurrentSubject.publish[Channel]

    val (syncWithChannelClosed, scoreStatsReporter) = RxScoreObserver(settings.synchronizationSettings.scoreTTL, 1.second,
      history.score, lastScore, blockchainScores, network.closedChannels, timeoutSubject, scoreObserverScheduler)
    val (microblockDatas, mbSyncCacheSizes) = MicroBlockSynchronizer(settings.synchronizationSettings.microBlockSynchronizer,
      peerDatabase, lastBlockInfo.map(_.id), microblockInvs, microblockResponses, microblockSynchronizerScheduler)
    val (newBlocks, extLoaderState, sh) = RxExtensionLoader(settings.synchronizationSettings.synchronizationTimeout,
      Coeval(history.lastBlockIds(settings.synchronizationSettings.maxRollback)), peerDatabase, knownInvalidBlocks,
      blocks, signatures, syncWithChannelClosed, extensionLoaderScheduler, timeoutSubject) { case ((c, b)) => processFork(c, b.blocks) }

    rxExtensionLoaderShutdown = Some(sh)

    UtxPoolSynchronizer.start(utxStorage, settings.synchronizationSettings.utxSynchronizerSettings, allChannels, transactions)
    val microBlockSink = microblockDatas.mapTask(scala.Function.tupled(processMicroBlock))
    val blockSink = newBlocks.mapTask(scala.Function.tupled(processBlock))
    val checkpointSink = checkpoints.mapTask { case ((s, c)) => processCheckpoint(Some(s), c) }

    Observable.merge(microBlockSink, blockSink, checkpointSink).subscribe()(monix.execution.Scheduler.Implicits.global)
    miner.scheduleMining()

    for (addr <- settings.networkSettings.declaredAddress if settings.networkSettings.uPnPSettings.enable) {
      upnp.addPort(addr.getPort)
    }

    // Start complete REST API. Node API is already running, so we need to re-bind
    nodeApi.foreach { case (tags, routes) =>
      val apiRoutes = routes ++ Seq(
        BlocksApiRoute(settings.restAPISettings, history, blockchainUpdater, allChannels, c => processCheckpoint(None, c)),
        TransactionsApiRoute(settings.restAPISettings, wallet, state, history, utxStorage, allChannels, time),
        NxtConsensusApiRoute(settings.restAPISettings, state, history, settings.blockchainSettings.functionalitySettings),
        WalletApiRoute(settings.restAPISettings, wallet),
        PaymentApiRoute(settings.restAPISettings, wallet, utxStorage, allChannels, time),
        UtilsApiRoute(settings.restAPISettings),
        PeersApiRoute(settings.restAPISettings, network.connect, peerDatabase, establishedConnections),
<<<<<<< HEAD
        AddressApiRoute(settings.restAPISettings, settings.blockchainSettings.functionalitySettings, wallet, utxStorage, allChannels, time, stateReader),
        DebugApiRoute(settings.restAPISettings, wallet, stateReader, history, peerDatabase, establishedConnections, blockchainUpdater, allChannels,
          utxStorage, blockchainDebugInfo, miner, historyReplier, extLoaderState, mbSyncCacheSizes, scoreStatsReporter, configRoot),
=======
        AddressApiRoute(settings.restAPISettings, wallet, state, settings.blockchainSettings.functionalitySettings),
        DebugApiRoute(settings.restAPISettings, wallet, state, history, peerDatabase, establishedConnections, blockchainUpdater, allChannels,
          utxStorage, miner, historyReplier, extLoaderState, mbSyncCacheSizes, scoreStatsReporter, configRoot),
>>>>>>> 0d37a1d7
        WavesApiRoute(settings.restAPISettings, wallet, utxStorage, allChannels, time),
        AssetsApiRoute(settings.restAPISettings, wallet, utxStorage, allChannels, state, time),
        ActivationApiRoute(settings.restAPISettings, settings.blockchainSettings.functionalitySettings, settings.featuresSettings, history, history),
        AssetsBroadcastApiRoute(settings.restAPISettings, utxStorage, allChannels),
        LeaseApiRoute(settings.restAPISettings, wallet, state, utxStorage, allChannels, time),
        LeaseBroadcastApiRoute(settings.restAPISettings, utxStorage, allChannels),
        AliasApiRoute(settings.restAPISettings, wallet, utxStorage, allChannels, time, state),
        AliasBroadcastApiRoute(settings.restAPISettings, utxStorage, allChannels)
      )

      val apiTypes = tags ++ Seq(
        typeOf[BlocksApiRoute],
        typeOf[TransactionsApiRoute],
        typeOf[NxtConsensusApiRoute],
        typeOf[WalletApiRoute],
        typeOf[PaymentApiRoute],
        typeOf[UtilsApiRoute],
        typeOf[PeersApiRoute],
        typeOf[AddressApiRoute],
        typeOf[DebugApiRoute],
        typeOf[WavesApiRoute],
        typeOf[AssetsApiRoute],
        typeOf[ActivationApiRoute],
        typeOf[AssetsBroadcastApiRoute],
        typeOf[LeaseApiRoute],
        typeOf[LeaseBroadcastApiRoute],
        typeOf[AliasApiRoute],
        typeOf[AliasBroadcastApiRoute]
      )
      val combinedRoute: Route = CompositeHttpService(actorSystem, apiTypes, apiRoutes, settings.restAPISettings).loggingCompositeRoute
      val httpFuture = serverBinding.unbind().flatMap { _ =>
        Http().bindAndHandle(combinedRoute, settings.restAPISettings.bindAddress, settings.restAPISettings.port)
      }
      serverBinding = Await.result(httpFuture, 20.seconds)
      log.info(s"REST API was bound on ${settings.restAPISettings.bindAddress}:${settings.restAPISettings.port}")
    }

    //on unexpected shutdown
    sys.addShutdownHook {
      Kamon.shutdown()
      Metrics.shutdown()
      shutdown(utxStorage, network)
    }
  }

  @volatile var shutdownInProgress = false
  @volatile var serverBinding: ServerBinding = _

  def shutdown(utx: UtxPool, network: NS): Unit = {
    if (!shutdownInProgress) {
      shutdownInProgress = true

      utx.close()

      shutdownAndWait(historyRepliesScheduler, "HistoryReplier", 5.minutes)

      log.info("Closing REST API")
      if (settings.restAPISettings.enable) {
        Try(Await.ready(serverBinding.unbind(), 2.minutes))
          .failed.map(e => log.error("Failed to unbind REST API port", e))
      }
      for (addr <- settings.networkSettings.declaredAddress if settings.networkSettings.uPnPSettings.enable) {
        upnp.deletePort(addr.getPort)
      }

      matcher.foreach(_.shutdownMatcher())

      log.debug("Closing peer database")
      peerDatabase.close()

      Try(Await.result(actorSystem.terminate(), 2.minute))
        .failed.map(e => log.error("Failed to terminate actor system", e))

      blockchainUpdater.shutdown()
      rxExtensionLoaderShutdown.foreach(_.shutdown())

      log.info("Stopping network services")
      network.shutdown()

      shutdownAndWait(minerScheduler, "Miner")
      shutdownAndWait(microblockSynchronizerScheduler, "MicroblockSynchronizer")
      shutdownAndWait(scoreObserverScheduler, "ScoreObserver")
      shutdownAndWait(extensionLoaderScheduler, "ExtensionLoader")
      shutdownAndWait(appenderScheduler, "Appender", 5.minutes)

      log.info("Closing storage")
      db.close()

      log.info("Shutdown complete")
    }
  }

  private def shutdownAndWait(scheduler: SchedulerService, name: String, timeout: FiniteDuration = 1.minute): Unit = {
    scheduler.shutdown()
    val r = Await.result(scheduler.awaitTermination(timeout, global), Duration.Inf)
    if (r)
      log.info(s"$name was shutdown successfully")
    else
      log.warn(s"Failed to shutdown $name properly during timeout")
  }

}

object Application extends ScorexLogging {

  private def readConfig(userConfigPath: Option[String]): Config = {
    val maybeConfigFile = for {
      maybeFilename <- userConfigPath
      file = new File(maybeFilename)
      if file.exists
    } yield file

    val config = maybeConfigFile match {
      // if no user config is supplied, the library will handle overrides/application/reference automatically
      case None =>
        log.warn("NO CONFIGURATION FILE WAS PROVIDED. STARTING WITH DEFAULT SETTINGS FOR TESTNET!")
        ConfigFactory.load()
      // application config needs to be resolved wrt both system properties *and* user-supplied config.
      case Some(file) =>
        val cfg = ConfigFactory.parseFile(file)
        if (!cfg.hasPath("waves")) {
          log.error("Malformed configuration file was provided! Aborting!")
          log.error("Please, read following article about configuration file format:")
          log.error("https://github.com/wavesplatform/Waves/wiki/Waves-Node-configuration-file")
          forceStopApplication()
        }
        loadConfig(cfg)
    }

    config
  }

  def main(args: Array[String]): Unit = {
    // prevents java from caching successful name resolutions, which is needed e.g. for proper NTP server rotation
    // http://stackoverflow.com/a/17219327
    System.setProperty("sun.net.inetaddr.ttl", "0")
    System.setProperty("sun.net.inetaddr.negative.ttl", "0")
    Security.setProperty("networkaddress.cache.ttl", "0")
    Security.setProperty("networkaddress.cache.negative.ttl", "0")

    // j.u.l should log messages using the projects' conventions
    SLF4JBridgeHandler.removeHandlersForRootLogger()
    SLF4JBridgeHandler.install()

    val config = readConfig(args.headOption)

    // DO NOT LOG BEFORE THIS LINE, THIS PROPERTY IS USED IN logback.xml
    System.setProperty("waves.directory", config.getString("waves.directory"))
    log.info("Starting...")
    sys.addShutdownHook {
      SystemInformationReporter.report(config)
    }

    val settings = WavesSettings.fromConfig(config)
    Kamon.start(config)
    val isMetricsStarted = Metrics.start(settings.metrics)

    RootActorSystem.start("wavesplatform", config) { actorSystem =>
      import actorSystem.dispatcher
      isMetricsStarted.foreach { started =>
        if (started) {
          import settings.synchronizationSettings.microBlockSynchronizer
          import settings.{minerSettings => miner}

          Metrics.write(
            Point
              .measurement("config")
              .addField("miner-micro-block-interval", miner.microBlockInterval.toMillis)
              .addField("miner-max-transactions-in-key-block", miner.maxTransactionsInKeyBlock)
              .addField("miner-max-transactions-in-micro-block", miner.maxTransactionsInMicroBlock)
              .addField("miner-min-micro-block-age", miner.minMicroBlockAge.toMillis)
              .addField("mbs-wait-response-timeout", microBlockSynchronizer.waitResponseTimeout.toMillis)
          )
        }
      }

      // Initialize global var with actual address scheme
      AddressScheme.current = new AddressScheme {
        override val chainId: Byte = settings.blockchainSettings.addressSchemeCharacter.toByte
      }

      log.info(s"${Constants.AgentName} Blockchain Id: ${settings.blockchainSettings.addressSchemeCharacter}")

      new Application(actorSystem, settings, config.root()).run()
    }
  }
}<|MERGE_RESOLUTION|>--- conflicted
+++ resolved
@@ -195,15 +195,9 @@
         PaymentApiRoute(settings.restAPISettings, wallet, utxStorage, allChannels, time),
         UtilsApiRoute(settings.restAPISettings),
         PeersApiRoute(settings.restAPISettings, network.connect, peerDatabase, establishedConnections),
-<<<<<<< HEAD
-        AddressApiRoute(settings.restAPISettings, settings.blockchainSettings.functionalitySettings, wallet, utxStorage, allChannels, time, stateReader),
-        DebugApiRoute(settings.restAPISettings, wallet, stateReader, history, peerDatabase, establishedConnections, blockchainUpdater, allChannels,
-          utxStorage, blockchainDebugInfo, miner, historyReplier, extLoaderState, mbSyncCacheSizes, scoreStatsReporter, configRoot),
-=======
-        AddressApiRoute(settings.restAPISettings, wallet, state, settings.blockchainSettings.functionalitySettings),
+        AddressApiRoute(settings.restAPISettings, wallet, state, utxStorage, allChannels, time, settings.blockchainSettings.functionalitySettings),
         DebugApiRoute(settings.restAPISettings, wallet, state, history, peerDatabase, establishedConnections, blockchainUpdater, allChannels,
           utxStorage, miner, historyReplier, extLoaderState, mbSyncCacheSizes, scoreStatsReporter, configRoot),
->>>>>>> 0d37a1d7
         WavesApiRoute(settings.restAPISettings, wallet, utxStorage, allChannels, time),
         AssetsApiRoute(settings.restAPISettings, wallet, utxStorage, allChannels, state, time),
         ActivationApiRoute(settings.restAPISettings, settings.blockchainSettings.functionalitySettings, settings.featuresSettings, history, history),
