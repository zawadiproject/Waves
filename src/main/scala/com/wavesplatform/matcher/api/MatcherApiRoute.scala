--- conflicted
+++ resolved
@@ -10,20 +10,10 @@
 import com.wavesplatform.account.PublicKeyAccount
 import com.wavesplatform.api.http._
 import com.wavesplatform.crypto
-<<<<<<< HEAD
-import com.wavesplatform.features.BlockchainFeatures
-import com.wavesplatform.features.FeatureProvider._
-import com.wavesplatform.matcher.market.MatcherActor.{GetMarkets, GetMarketsResponse}
-import com.wavesplatform.matcher.market.MatcherTransactionWriter.GetTransactionsByOrder
-import com.wavesplatform.matcher.market.OrderBookActor._
-import com.wavesplatform.matcher.market.OrderHistoryActor
-import com.wavesplatform.matcher.market.OrderHistoryActor.GetTradableBalance
-=======
 import com.wavesplatform.matcher.AssetPairBuilder
 import com.wavesplatform.matcher.market.MatcherActor.{GetMarkets, MarketData}
 import com.wavesplatform.matcher.market.OrderBookActor._
 import com.wavesplatform.matcher.market.OrderHistoryActor
->>>>>>> dd6d68a2
 import com.wavesplatform.matcher.model._
 import com.wavesplatform.metrics.TimerExt
 import com.wavesplatform.settings.WavesSettings
@@ -153,18 +143,9 @@
     (pathEndOrSingleSlash & post) {
       json[Order] { order =>
         placeTimer.measure {
-<<<<<<< HEAD
-          if (blockchain.hasScript(order.senderPublicKey.toAddress) &&
-              !blockchain.isFeatureActivated(BlockchainFeatures.SmartAccountTrading, blockchain.height)) {
-            Future.successful[MatcherResponse](StatusCodes.BadRequest -> "Trading on scripted account isn't allowed yet.")
-          } else {
-            log.trace(s"Placing ${order.id()}")
-            (matcher ? order).mapTo[MatcherResponse]
-=======
           orderValidator.validateNewOrder(order) match {
             case Left(e)  => Future.successful[MatcherResponse](OrderRejected(e))
             case Right(_) => (matcher ? order).mapTo[MatcherResponse]
->>>>>>> dd6d68a2
           }
         }
       }
