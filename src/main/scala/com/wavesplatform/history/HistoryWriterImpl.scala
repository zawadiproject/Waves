--- conflicted
+++ resolved
@@ -3,11 +3,7 @@
 import java.io.File
 import java.util.concurrent.locks.ReentrantReadWriteLock
 
-<<<<<<< HEAD
-import com.wavesplatform.features.{BlockchainFeatures, BlockchainFeatureStatus}
-=======
-import com.wavesplatform.features.{BlockchainFeatures, FeatureProvider, FeatureStatus}
->>>>>>> aa6fbc0e
+import com.wavesplatform.features.{BlockchainFeatures, FeatureProvider, BlockchainFeatureStatus}
 import com.wavesplatform.settings.{FeaturesSettings, FunctionalitySettings}
 import com.wavesplatform.state2.{BlockDiff, ByteStr, DataTypes}
 import com.wavesplatform.utils._
@@ -28,8 +24,8 @@
 
   import HistoryWriterImpl._
 
-  val FeatureApprovalBlocksCount: Int = functionalitySettings.featureCheckBlocksPeriod
-  val MinVotesCountToActivateFeature: Int = functionalitySettings.blocksForFeatureActivation
+  override val ActivationWindowSize: Int = functionalitySettings.featureCheckBlocksPeriod
+  override val MinVotesWithinWindowToActivateFeature: Int = functionalitySettings.blocksForFeatureActivation
 
   private val db = createMVStore(file)
   private val blockBodyByHeight = Synchronized(db.openMap("blocks", new LogMVMapBuilder[Int, Array[Byte]]))
@@ -46,18 +42,18 @@
 
   private def displayFeatures(s: Set[Short]): String = s"FEATURE${if (s.size > 1) "S"} ${s.mkString(", ")} ${if (s.size > 1) "WERE" else "WAS"}"
 
-  def featureVotesCountInActivationWindow(heightWithinWindow: Int): Map[Short, Int] = read { implicit lock =>
-    featuresVotes().get(votingWindowOpeningFromHeight(heightWithinWindow))
+  def featureVotesCountWithinActivationWindow(height: Int): Map[Short, Int] = read { implicit lock =>
+    featuresVotes().get(activationWindowOpeningFromHeight(height))
   }
 
-  private def acceptedFeaturesInActivationWindow(windowClosingHeight: Int): Set[Short] = {
-    featureVotesCountInActivationWindow(windowClosingHeight)
-      .filter(p => p._2 >= MinVotesCountToActivateFeature)
+  private def acceptedFeaturesInActivationWindow(height: Int): Set[Short] = {
+    featureVotesCountWithinActivationWindow(height)
+      .filter(p => p._2 >= MinVotesWithinWindowToActivateFeature)
       .keySet
   }
 
   private def updateFeaturesState(height: Int): Unit = write { implicit lock =>
-    require(height % FeatureApprovalBlocksCount == 0, s"Features' state can't be updated at given height: $height")
+    require(height % ActivationWindowSize == 0, s"Features' state can't be updated at given height: $height")
 
     val acceptedFeatures = acceptedFeaturesInActivationWindow(height)
 
@@ -68,7 +64,7 @@
       log.warn("OTHERWISE THE NODE WILL BE STOPPED OR FORKED UPON FEATURE ACTIVATION")
     }
 
-    val activatedFeatures = featuresState().entrySet().asScala.filter(_.getValue <= height - FeatureApprovalBlocksCount).map(_.getKey).toSet
+    val activatedFeatures = featuresState().entrySet().asScala.filter(_.getValue <= height - ActivationWindowSize).map(_.getKey).toSet
 
     val unimplementedActivated = activatedFeatures.diff(BlockchainFeatures.implemented)
     if (unimplementedActivated.nonEmpty) {
@@ -84,18 +80,12 @@
     featuresState.mutate(_.putAll(acceptedFeatures.diff(featuresState().keySet.asScala).map(_ -> height).toMap.asJava))
   }
 
-  private def votingWindowOpeningFromHeight(height: Int) = {
-    val r = 1 + height - height % FeatureApprovalBlocksCount
-    if(r <= height) r else r - FeatureApprovalBlocksCount
-  }
-
   private def alterVotes(height: Int, votes: Set[Short], voteMod: Int): Unit = write { implicit lock =>
-    val votingWindowOpening = votingWindowOpeningFromHeight(height)
+    val votingWindowOpening = activationWindowOpeningFromHeight(height)
     val votesWithinWindow = featuresVotes().getOrDefault(votingWindowOpening, Map.empty[Short, Int])
     val newVotes = votes.foldLeft(votesWithinWindow)((v, feature) => v + (feature -> (v.getOrElse(feature, 0) + voteMod)))
     featuresVotes.mutate(_.put(votingWindowOpening, newVotes))
   }
-
 
   def appendBlock(block: Block)(consensusValidation: => Either[ValidationError, BlockDiff]): Either[ValidationError, BlockDiff] =
     write { implicit lock =>
@@ -112,7 +102,7 @@
 
         alterVotes(h, block.supportedFeaturesIds, 1)
 
-        if (h % FeatureApprovalBlocksCount == 0) updateFeaturesState(h)
+        if (h % ActivationWindowSize == 0) updateFeaturesState(h)
 
         db.commit()
         blockHeightStats.record(h)
@@ -138,7 +128,7 @@
       Block.parseBytes(blockBodyByHeight.mutate(_.remove(h))).fold(_ => Seq.empty[Transaction], _.transactionData)
     scoreByHeight.mutate(_.remove(h))
 
-    if (h % FeatureApprovalBlocksCount == 0) {
+    if (h % ActivationWindowSize == 0) {
       val featuresToRemove = featuresState().entrySet().asScala.filter(_.getValue == h).map(_.getKey)
       featuresState.mutate(fs => featuresToRemove.foreach(fs.remove))
     }
@@ -171,53 +161,28 @@
 
   override def close(): Unit = db.close()
 
-<<<<<<< HEAD
   override def featureActivationHeight(feature: Short): Option[Int] = read { implicit lock =>
-    Option(featuresState().get(feature)).map(h => h + FeatureApprovalBlocksCount)
+    Option(featuresState().get(feature)).map(h => h + ActivationWindowSize)
   }
 
   override def featureStatus(feature: Short): BlockchainFeatureStatus = read { implicit lock =>
     Option(featuresState().get(feature))
-      .map(h => if (h <= height - FeatureApprovalBlocksCount)
+      .map(h => if (h <= height - ActivationWindowSize)
         BlockchainFeatureStatus.Activated else
         BlockchainFeatureStatus.Accepted)
       .getOrElse(BlockchainFeatureStatus.Undefined)
   }
 
-  def isFeatureAllowedByConfig(feature: Short): Boolean =
-    featuresSettings.autoActivate || featuresSettings.supported.contains(feature)
-
-
-  override def isFeatureLocallyActivated(feature: Short): Boolean =
-    isFeatureAllowedByConfig(feature) &&
-      featureStatus(feature) == BlockchainFeatureStatus.Activated
+  override def activationWindowOpeningFromHeight(height: Int): Int = {
+    val r = 1 + height - height % ActivationWindowSize
+    if (r <= height) r else r - ActivationWindowSize
+  }
 
   override def lastBlockTimestamp(): Option[Long] = this.lastBlock.map(_.timestamp)
 
   override def lastBlockId(): Option[ByteStr] = this.lastBlock.map(_.signerData.signature)
 
   override def blockAt(height: Int): Option[Block] = blockBytes(height).map(Block.parseBytes(_).get)
-=======
-  override def lastBlockTimestamp(): Option[Long] = this.lastBlock.map(_.timestamp)
-
-  override def lastBlockId(): Option[ByteStr] = this.lastBlock.map(_.signerData.signature)
-
-  override def blockAt(height: Int): Option[Block] = blockBytes(height).map(Block.parseBytes(_).get)
-
-  override def status(feature: Short): FeatureStatus = read { implicit lock =>
-    val h = height()
-    val lastApprovalHeight = h - h % FeatureApprovalBlocksCount
-    Option(featuresState().get(lastApprovalHeight)).map { m =>
-      val byte: Byte = m.getOrElse(feature, FeatureStatus.Defined.status)
-      if (featuresSettings.autoActivate || featuresSettings.supported.contains(feature))
-        FeatureStatus(byte)
-      else
-        FeatureStatus.Defined
-    }.getOrElse(FeatureStatus.Defined)
-  }
-
-  override def activationHeight(feature: Short): Option[Int] = if (functionalitySettings.preActivatedFeatures.contains(feature)) Some(0) else None
->>>>>>> aa6fbc0e
 }
 
 object HistoryWriterImpl extends ScorexLogging {
