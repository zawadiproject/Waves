package com.wavesplatform

import cats.syntax.semigroup._
import com.wavesplatform.account.PublicKeyAccount._
import com.wavesplatform.account._
import com.wavesplatform.common.state.ByteStr
import com.wavesplatform.common.utils.EitherExt2
import com.wavesplatform.lang.Global
import com.wavesplatform.lang.Version._
import com.wavesplatform.lang.contract.Contract
import com.wavesplatform.lang.contract.Contract.{CallableAnnotation, ContractFunction}
import com.wavesplatform.lang.v1.FunctionHeader
import com.wavesplatform.lang.v1.compiler.Terms._
import com.wavesplatform.lang.v1.compiler.{ExpressionCompilerV1, Terms}
import com.wavesplatform.lang.v1.evaluator.ctx.impl.{CryptoContext, PureContext}
import com.wavesplatform.lang.v1.testing.ScriptGen
import com.wavesplatform.settings.Constants
import com.wavesplatform.state._
import com.wavesplatform.state.diffs.ENOUGH_AMT
import com.wavesplatform.transaction._
import com.wavesplatform.transaction.assets._
import com.wavesplatform.transaction.assets.exchange._
import com.wavesplatform.transaction.lease._
import com.wavesplatform.transaction.smart.script.Script
import com.wavesplatform.transaction.smart.script.v1.{ExprScript, ContractScript}
import com.wavesplatform.transaction.smart.{ContractInvocationTransaction, SetScriptTransaction}
import com.wavesplatform.transaction.transfer.MassTransferTransaction.{MaxTransferCount, ParsedTransfer}
import com.wavesplatform.transaction.transfer._
import org.scalacheck.Gen.{alphaLowerChar, alphaUpperChar, frequency, numChar}
import org.scalacheck.{Arbitrary, Gen}
import org.scalatest.Suite

import scala.util.Random

trait TransactionGen extends TransactionGenBase { _: Suite =>

}

trait TransactionGenBase extends ScriptGen with NTPTime { _: Suite =>

  val ScriptExtraFee                  = 400000L
  protected def waves(n: Float): Long = (n * 100000000L).toLong

  def byteArrayGen(length: Int): Gen[Array[Byte]] = Gen.containerOfN[Array, Byte](length, Arbitrary.arbitrary[Byte])

  val bytes32gen: Gen[Array[Byte]] = byteArrayGen(32)
  val bytes64gen: Gen[Array[Byte]] = byteArrayGen(64)

  def genBoundedBytes(minSize: Int, maxSize: Int): Gen[Array[Byte]] =
    for {
      length <- Gen.chooseNum(minSize, maxSize)
      bytes  <- byteArrayGen(length)
    } yield bytes

  def genBoundedString(minSize: Int, maxSize: Int): Gen[Array[Byte]] = {
    Gen.choose(minSize, maxSize) flatMap { sz =>
      Gen.listOfN(sz, Gen.choose(0, 0x7f).map(_.toByte)).map(_.toArray)
    }
  }

  val ntpTimestampGen: Gen[Long] = Gen.choose(1, 1000).map(ntpTime.correctedTime() - _)

  val accountGen: Gen[PrivateKeyAccount] = bytes32gen.map(seed => PrivateKeyAccount(seed))

  val aliasSymbolChar: Gen[Char] = Gen.oneOf('.', '@', '_', '-')

  val invalidAliasSymbolChar: Gen[Char] = Gen.oneOf('~', '`', '!', '#', '$', '%', '^', '&', '*', '=', '+')

  val aliasAlphabetGen: Gen[Char] = frequency((1, numChar), (1, aliasSymbolChar), (9, alphaLowerChar))

  val invalidAliasAlphabetGen: Gen[Char] = frequency((1, numChar), (3, invalidAliasSymbolChar), (9, alphaUpperChar))

  val validAliasStringGen: Gen[String] = for {
    length     <- Gen.chooseNum(Alias.MinLength, Alias.MaxLength)
    aliasChars <- Gen.listOfN(length, aliasAlphabetGen)
  } yield aliasChars.mkString

  val aliasGen: Gen[Alias] = for {
    str <- validAliasStringGen
  } yield Alias.buildWithCurrentChainId(str.mkString).explicitGet()

  val invalidAliasStringGen: Gen[String] = for {
    length     <- Gen.chooseNum(Alias.MinLength, Alias.MaxLength)
    aliasChars <- Gen.listOfN(length, invalidAliasAlphabetGen)
  } yield aliasChars.mkString

  val accountOrAliasGen: Gen[AddressOrAlias] = Gen.oneOf(aliasGen, accountGen.map(PublicKeyAccount.toAddress(_)))

  def otherAccountGen(candidate: PrivateKeyAccount): Gen[PrivateKeyAccount] = accountGen.flatMap(Gen.oneOf(candidate, _))

  val positiveLongGen: Gen[Long] = Gen.choose(1, 100000000L * 100000000L / 100)
  val positiveIntGen: Gen[Int]   = Gen.choose(1, Int.MaxValue / 100)
  val smallFeeGen: Gen[Long]     = Gen.choose(400000, 100000000)

  val maxOrderTimeGen: Gen[Long] = Gen.choose(10000L, Order.MaxLiveTime).map(_ + ntpTime.correctedTime())
  val timestampGen: Gen[Long]    = Gen.choose(1, Long.MaxValue - 100)

  val wavesAssetGen: Gen[Option[ByteStr]] = Gen.const(None)
  val assetIdGen: Gen[Option[ByteStr]]    = Gen.frequency((1, wavesAssetGen), (10, Gen.option(bytes32gen.map(ByteStr(_)))))

  val assetPairGen = assetIdGen.flatMap {
    case None => bytes32gen.map(b => AssetPair(None, Some(ByteStr(b))))
    case a1 @ Some(a1bytes) =>
      val a2bytesGen = byteArrayGen(31).map(a2bytes => Option((~a1bytes.arr(0)).toByte +: a2bytes))
      Gen.oneOf(Gen.const(None), a2bytesGen).map(a2 => AssetPair(a1, a2.map(ByteStr(_))))
  }

  val proofsGen: Gen[Proofs] = for {
    proofsAmount <- Gen.choose(1, 8)
    proofs       <- Gen.listOfN(proofsAmount, genBoundedBytes(0, 50))
  } yield Proofs.create(proofs.map(ByteStr(_))).explicitGet()

  val scriptGen = BOOLgen(100).map {
    case (expr, _) =>
      val typed =
        ExpressionCompilerV1(PureContext.build(ExprV1).compilerContext |+| CryptoContext.compilerContext(Global), expr).explicitGet()
      ExprScript(typed._1).explicitGet()
  }

  val contractGen = Gen.const(
<<<<<<< HEAD
    ContractScript(ContractV,
             Contract(List.empty, List(ContractFunction(CallableAnnotation("sender"), None, Terms.FUNC("foo", List("a"), Terms.REF("a")))), None)))
=======
    ScriptV2(V3, Contract(List.empty, List(ContractFunction(CallableAnnotation("sender"), Terms.FUNC("foo", List("a"), Terms.REF("a")))), None)))
>>>>>>> 84246b2c

  val setAssetScriptTransactionGen: Gen[(Seq[Transaction], SetAssetScriptTransaction)] = for {
    version                                                                  <- Gen.oneOf(SetScriptTransaction.supportedVersions.toSeq)
    (sender, assetName, description, quantity, decimals, _, iFee, timestamp) <- issueParamGen
    fee                                                                      <- smallFeeGen
    timestamp                                                                <- timestampGen
    proofs                                                                   <- proofsGen
    script                                                                   <- Gen.option(Gen.oneOf(scriptGen, contractGen))
    issue = IssueTransactionV2
      .selfSigned(2: Byte,
                  AddressScheme.current.chainId,
                  sender,
                  assetName,
                  description,
                  quantity,
                  decimals,
                  reissuable = true,
                  script,
                  iFee,
                  timestamp)
      .explicitGet()
  } yield
    (Seq(issue),
     SetAssetScriptTransaction
       .create(version, AddressScheme.current.chainId, sender, issue.id(), script, 1 * Constants.UnitsInWave + ScriptExtraFee, timestamp, proofs)
       .explicitGet())

  val setScriptTransactionGen: Gen[SetScriptTransaction] = for {
    version                   <- Gen.oneOf(SetScriptTransaction.supportedVersions.toSeq)
    sender: PrivateKeyAccount <- accountGen
    fee                       <- smallFeeGen
    timestamp                 <- timestampGen
    proofs                    <- proofsGen
    script                    <- Gen.option(scriptGen)
  } yield SetScriptTransaction.create(version, sender, script, fee, timestamp, proofs).explicitGet()

  def selfSignedSetScriptTransactionGenP(sender: PrivateKeyAccount, s: Script): Gen[SetScriptTransaction] =
    for {
      version   <- Gen.oneOf(SetScriptTransaction.supportedVersions.toSeq)
      fee       <- smallFeeGen
      timestamp <- timestampGen
    } yield SetScriptTransaction.selfSigned(version, sender, Some(s), fee, timestamp).explicitGet()

  val paymentGen: Gen[PaymentTransaction] = for {
    sender: PrivateKeyAccount    <- accountGen
    recipient: PrivateKeyAccount <- accountGen
    tx                           <- paymentGeneratorP(sender, recipient)
  } yield tx

  val selfPaymentGen: Gen[PaymentTransaction] = accountGen.flatMap(acc => paymentGeneratorP(acc, acc))

  def paymentGeneratorP(sender: PrivateKeyAccount, recipient: PrivateKeyAccount): Gen[PaymentTransaction] =
    timestampGen.flatMap(ts => paymentGeneratorP(ts, sender, recipient))

  def paymentGeneratorP(timestamp: Long, sender: PrivateKeyAccount, recipient: PrivateKeyAccount): Gen[PaymentTransaction] =
    for {
      amount: Long <- positiveLongGen
      fee: Long    <- smallFeeGen
    } yield PaymentTransaction.create(sender, recipient, amount, fee, timestamp).explicitGet()

  private val leaseParamGen = for {
    sender    <- accountGen
    amount    <- positiveLongGen
    fee       <- smallFeeGen
    timestamp <- timestampGen
    recipient <- accountGen
  } yield (sender, amount, fee, timestamp, recipient)

  def createLease(sender: PrivateKeyAccount, amount: Long, fee: Long, timestamp: Long, recipient: AddressOrAlias) = {
    val v1 = LeaseTransactionV1.selfSigned(sender, amount, fee, timestamp, recipient).explicitGet()
    val v2 = LeaseTransactionV2.selfSigned(LeaseTransactionV2.supportedVersions.head, sender, amount, fee, timestamp, recipient).explicitGet()
    Gen.oneOf(v1, v2)
  }

  def createLeaseCancel(sender: PrivateKeyAccount, leaseId: ByteStr, cancelFee: Long, timestamp: Long) = {
    val v1 = LeaseCancelTransactionV1.selfSigned(sender, leaseId, cancelFee, timestamp + 1).explicitGet()
    val v2 = LeaseCancelTransactionV2
      .selfSigned(LeaseTransactionV2.supportedVersions.head, AddressScheme.current.chainId, sender, leaseId, cancelFee, timestamp + 1)
      .right
      .get
    Gen.oneOf(v1, v2)
  }
  val leaseAndCancelGen: Gen[(LeaseTransaction, LeaseCancelTransaction)] = for {
    (sender, amount, fee, timestamp, recipient) <- leaseParamGen
    lease                                       <- createLease(sender, amount, fee, timestamp, recipient)
    cancelFee                                   <- smallFeeGen
    leaseCancel                                 <- createLeaseCancel(sender, lease.id(), cancelFee, timestamp + 1)
  } yield (lease, leaseCancel)

  def leaseAndCancelGeneratorP(leaseSender: PrivateKeyAccount,
                               recipient: AddressOrAlias,
                               unleaseSender: PrivateKeyAccount): Gen[(LeaseTransaction, LeaseCancelTransaction)] =
    for {
      (_, amount, fee, timestamp, _) <- leaseParamGen
      lease                          <- createLease(leaseSender, amount, fee, timestamp, recipient)
      fee2                           <- smallFeeGen
      unlease                        <- createLeaseCancel(unleaseSender, lease.id(), fee2, timestamp + 1)
    } yield (lease, unlease)

  val twoLeasesGen: Gen[(LeaseTransaction, LeaseTransaction)] = for {
    (sender, amount, fee, timestamp, recipient) <- leaseParamGen
    amount2                                     <- positiveLongGen
    recipient2: PrivateKeyAccount               <- accountGen
    fee2                                        <- smallFeeGen
    lease1                                      <- createLease(sender, amount, fee, timestamp, recipient)
    lease2                                      <- createLease(sender, amount2, fee2, timestamp + 1, recipient2)
  } yield (lease1, lease2)

  val leaseAndCancelWithOtherSenderGen: Gen[(LeaseTransaction, LeaseCancelTransaction)] = for {
    (sender, amount, fee, timestamp, recipient) <- leaseParamGen
    otherSender: PrivateKeyAccount              <- accountGen
    lease                                       <- createLease(sender, amount, fee, timestamp, recipient)
    fee2                                        <- smallFeeGen
    timestamp2                                  <- positiveLongGen
    leaseCancel                                 <- createLeaseCancel(otherSender, lease.id(), fee2, timestamp2)
  } yield (lease, leaseCancel)

  val leaseGen: Gen[LeaseTransaction]             = leaseAndCancelGen.map(_._1)
  val leaseCancelGen: Gen[LeaseCancelTransaction] = leaseAndCancelGen.map(_._2)

  val transferParamGen = for {
    amount     <- positiveLongGen
    feeAmount  <- smallFeeGen
    assetId    <- Gen.option(bytes32gen)
    feeAssetId <- Gen.option(bytes32gen)
    timestamp  <- timestampGen
    sender     <- accountGen
    attachment <- genBoundedBytes(0, TransferTransaction.MaxAttachmentSize)
    recipient  <- accountOrAliasGen
  } yield (assetId.map(ByteStr(_)), sender, recipient, amount, timestamp, feeAssetId.map(ByteStr(_)), feeAmount, attachment)

  def transferGeneratorP(sender: PrivateKeyAccount,
                         recipient: AddressOrAlias,
                         assetId: Option[AssetId],
                         feeAssetId: Option[AssetId]): Gen[TransferTransactionV1] =
    for {
      (_, _, _, amount, timestamp, _, feeAmount, attachment) <- transferParamGen
    } yield TransferTransactionV1.selfSigned(assetId, sender, recipient, amount, timestamp, feeAssetId, feeAmount, attachment).explicitGet()

  def versionedTransferGeneratorP(sender: PrivateKeyAccount,
                                  recipient: AddressOrAlias,
                                  assetId: Option[AssetId],
                                  feeAssetId: Option[AssetId]): Gen[TransferTransactionV2] =
    for {
      (_, _, _, amount, timestamp, _, feeAmount, attachment) <- transferParamGen
    } yield
      TransferTransactionV2
        .selfSigned(TransferTransactionV2.supportedVersions.head, assetId, sender, recipient, amount, timestamp, feeAssetId, feeAmount, attachment)
        .explicitGet()

  def transferGeneratorP(timestamp: Long, sender: PrivateKeyAccount, recipient: AddressOrAlias, maxAmount: Long): Gen[TransferTransactionV1] =
    for {
      amount                                    <- Gen.choose(1, maxAmount)
      (_, _, _, _, _, _, feeAmount, attachment) <- transferParamGen
    } yield TransferTransactionV1.selfSigned(None, sender, recipient, amount, timestamp, None, feeAmount, attachment).explicitGet()

  def transferGeneratorPV2(timestamp: Long, sender: PrivateKeyAccount, recipient: AddressOrAlias, maxAmount: Long): Gen[TransferTransactionV2] =
    for {
      amount                                    <- Gen.choose(1, maxAmount)
      (_, _, _, _, _, _, feeAmount, attachment) <- transferParamGen
    } yield TransferTransactionV2.selfSigned(2, None, sender, recipient, amount, timestamp, None, feeAmount, attachment).explicitGet()

  def transferGeneratorP(timestamp: Long,
                         sender: PrivateKeyAccount,
                         recipient: AddressOrAlias,
                         assetId: Option[AssetId],
                         feeAssetId: Option[AssetId]): Gen[TransferTransactionV1] =
    for {
      (_, _, _, amount, _, _, feeAmount, attachment) <- transferParamGen
    } yield TransferTransactionV1.selfSigned(assetId, sender, recipient, amount, timestamp, feeAssetId, feeAmount, attachment).explicitGet()

  def wavesTransferGeneratorP(sender: PrivateKeyAccount, recipient: AddressOrAlias): Gen[TransferTransactionV1] =
    transferGeneratorP(sender, recipient, None, None)

  def wavesTransferGeneratorP(timestamp: Long, sender: PrivateKeyAccount, recipient: AddressOrAlias): Gen[TransferTransactionV1] =
    transferGeneratorP(timestamp, sender, recipient, None, None)

  def massTransferGeneratorP(sender: PrivateKeyAccount, transfers: List[ParsedTransfer], assetId: Option[AssetId]): Gen[MassTransferTransaction] =
    for {
      version                                           <- Gen.oneOf(MassTransferTransaction.supportedVersions.toSeq)
      (_, _, _, _, timestamp, _, feeAmount, attachment) <- transferParamGen
    } yield MassTransferTransaction.selfSigned(version, assetId, sender, transfers, timestamp, feeAmount, attachment).explicitGet()

  def createWavesTransfer(sender: PrivateKeyAccount,
                          recipient: Address,
                          amount: Long,
                          fee: Long,
                          timestamp: Long): Either[ValidationError, TransferTransactionV1] =
    TransferTransactionV1.selfSigned(None, sender, recipient, amount, timestamp, None, fee, Array())

  val transferV1Gen = (for {
    (assetId, sender, recipient, amount, timestamp, feeAssetId, feeAmount, attachment) <- transferParamGen
  } yield TransferTransactionV1.selfSigned(assetId, sender, recipient, amount, timestamp, feeAssetId, feeAmount, attachment).explicitGet())
    .label("transferTransaction")

  val transferV2Gen = (for {
    version                                                                            <- Gen.oneOf(TransferTransactionV2.supportedVersions.toSeq)
    (assetId, sender, recipient, amount, timestamp, feeAssetId, feeAmount, attachment) <- transferParamGen
    proofs                                                                             <- proofsGen
  } yield
    TransferTransactionV2
      .create(version, assetId, sender, recipient, amount, timestamp, feeAssetId, feeAmount, attachment, proofs)
      .explicitGet())
    .label("VersionedTransferTransaction")

  def versionedTransferGenP(sender: PublicKeyAccount, recipient: Address, proofs: Proofs) =
    (for {
      version   <- Gen.oneOf(TransferTransactionV2.supportedVersions.toSeq)
      amt       <- positiveLongGen
      fee       <- smallFeeGen
      timestamp <- timestampGen
    } yield TransferTransactionV2.create(version, None, sender, recipient, amt, timestamp, None, fee, Array.emptyByteArray, proofs).explicitGet())
      .label("VersionedTransferTransactionP")

  val transferWithWavesFeeGen = for {
    (assetId, sender, recipient, amount, timestamp, _, feeAmount, attachment) <- transferParamGen
  } yield TransferTransactionV1.selfSigned(assetId, sender, recipient, amount, timestamp, None, feeAmount, attachment).explicitGet()

  val selfTransferWithWavesFeeGen: Gen[TransferTransactionV1] = for {
    (assetId, sender, _, amount, timestamp, _, feeAmount, attachment) <- transferParamGen
  } yield TransferTransactionV1.selfSigned(assetId, sender, sender, amount, timestamp, None, feeAmount, attachment).explicitGet()

  val selfTransferGen: Gen[TransferTransactionV1] = for {
    (assetId, sender, _, amount, timestamp, feeAssetId, feeAmount, attachment) <- transferParamGen
  } yield TransferTransactionV1.selfSigned(assetId, sender, sender, amount, timestamp, feeAssetId, feeAmount, attachment).explicitGet()

  val massTransferGen: Gen[MassTransferTransaction] = massTransferGen(MaxTransferCount)

  def massTransferGen(maxTransfersCount: Int) =
    for {
      version                                                      <- Gen.oneOf(MassTransferTransaction.supportedVersions.toSeq)
      (assetId, sender, _, _, timestamp, _, feeAmount, attachment) <- transferParamGen
      transferCount                                                <- Gen.choose(0, maxTransfersCount)
      transferGen = for {
        recipient <- accountOrAliasGen
        amount    <- Gen.choose(1L, Long.MaxValue / maxTransfersCount)
      } yield ParsedTransfer(recipient, amount)
      recipients <- Gen.listOfN(transferCount, transferGen)
    } yield MassTransferTransaction.selfSigned(version, assetId, sender, recipients, timestamp, feeAmount, attachment).explicitGet()

  val MinIssueFee = 100000000

  val createAliasGen: Gen[CreateAliasTransaction] = for {
    timestamp: Long           <- positiveLongGen
    sender: PrivateKeyAccount <- accountGen
    alias: Alias              <- aliasGen
    version                   <- Gen.oneOf(CreateAliasTransactionV2.supportedVersions.toSeq)
    tx <- Gen.oneOf(
      CreateAliasTransactionV1.selfSigned(sender, alias, MinIssueFee, timestamp).explicitGet(),
      CreateAliasTransactionV2.selfSigned(sender, version, alias, MinIssueFee, timestamp).explicitGet()
    )
  } yield tx

  def createAliasGen(sender: PrivateKeyAccount, alias: Alias, fee: Long, timestamp: Long): Gen[CreateAliasTransaction] = {
    for {
      version <- Gen.oneOf(CreateAliasTransactionV2.supportedVersions.toSeq)
      tx <- Gen.oneOf(
        CreateAliasTransactionV1.selfSigned(sender, alias, fee, timestamp).explicitGet(),
        CreateAliasTransactionV2.selfSigned(sender, version, alias, fee, timestamp).explicitGet()
      )
    } yield tx
  }

  val issueParamGen = for {
    sender: PrivateKeyAccount <- accountGen
    assetName                 <- genBoundedString(IssueTransaction.MinAssetNameLength, IssueTransaction.MaxAssetNameLength)
    description               <- genBoundedString(0, IssueTransaction.MaxDescriptionLength)
    quantity                  <- Gen.choose(Long.MaxValue / 200, Long.MaxValue / 100)
    decimals                  <- Gen.choose(0: Byte, 8: Byte)
    reissuable                <- Arbitrary.arbitrary[Boolean]
    fee                       <- Gen.choose(MinIssueFee, 2 * MinIssueFee)
    timestamp                 <- positiveLongGen
  } yield (sender, assetName, description, quantity, decimals, reissuable, fee, timestamp)

  val issueReissueBurnGen: Gen[(IssueTransaction, ReissueTransaction, BurnTransaction)] = for {
    amount                    <- positiveLongGen
    sender: PrivateKeyAccount <- accountGen
    r                         <- issueReissueBurnGeneratorP(amount, amount, amount, sender)
  } yield r

  def issueReissueBurnGeneratorP(issueQuantity: Long, sender: PrivateKeyAccount): Gen[(IssueTransaction, ReissueTransaction, BurnTransaction)] =
    issueReissueBurnGeneratorP(issueQuantity, issueQuantity, issueQuantity, sender)

  def versionGen(builder: TransactionParser): Gen[Byte] = {
    Gen.oneOf(builder.supportedVersions.toSeq)
  }

  def createIssue(issuer: PrivateKeyAccount,
                  assetName: Array[Byte],
                  description: Array[Byte],
                  quantity: Long,
                  decimals: Byte,
                  reissuable: Boolean,
                  fee: Long,
                  timestamp: Long): Gen[IssueTransaction] = {
    val issuev1 = IssueTransactionV1.selfSigned(issuer, assetName, description, quantity, decimals, reissuable, fee, timestamp).explicitGet()
    val issuev2 = IssueTransactionV2
      .selfSigned(2, AddressScheme.current.chainId, issuer, assetName, description, quantity, decimals, reissuable, None, fee, timestamp)
      .right
      .get
    Gen.oneOf(Seq(issuev1, issuev2))
  }

  def createReissue(reissuer: PrivateKeyAccount,
                    assetId: ByteStr,
                    quantity: Long,
                    reissuable: Boolean,
                    fee: Long,
                    timestamp: Long): Gen[ReissueTransaction] = {
    for {
      version <- versionGen(ReissueTransactionV2)
      tx <- Gen.oneOf(
        ReissueTransactionV1
          .selfSigned(reissuer, assetId, quantity, reissuable, fee, timestamp)
          .right
          .get,
        ReissueTransactionV2
          .selfSigned(version, AddressScheme.current.chainId, reissuer, assetId, quantity, reissuable, fee, timestamp)
          .right
          .get
      )
    } yield tx
  }

  def createBurn(burner: PrivateKeyAccount, assetId: AssetId, amount: Long, fee: Long, timestamp: Long): Gen[BurnTransaction] = {
    for {
      version <- versionGen(BurnTransactionV2)
      tx <- Gen.oneOf(
        BurnTransactionV1.selfSigned(burner, assetId, amount, fee, timestamp).explicitGet(),
        BurnTransactionV2.selfSigned(version, AddressScheme.current.chainId, burner, assetId, amount, fee, timestamp).explicitGet()
      )
    } yield tx
  }

  def issueReissueBurnGeneratorP(issueQuantity: Long,
                                 reissueQuantity: Long,
                                 burnQuantity: Long,
                                 sender: PrivateKeyAccount): Gen[(IssueTransaction, ReissueTransaction, BurnTransaction)] =
    for {
      (_, assetName, description, _, decimals, reissuable, iFee, timestamp) <- issueParamGen
      reissuable2                                                           <- Arbitrary.arbitrary[Boolean]
      fee                                                                   <- smallFeeGen
      issue                                                                 <- createIssue(sender, assetName, description, issueQuantity, decimals, reissuable, iFee, timestamp)
      reissue                                                               <- createReissue(sender, issue.assetId(), reissueQuantity, reissuable2, fee, timestamp)
      burn                                                                  <- createBurn(sender, issue.assetId(), burnQuantity, fee, timestamp)
    } yield (issue, reissue, burn)

  val issueWithInvalidReissuesGen: Gen[(IssueTransactionV1, ReissueTransactionV1, ReissueTransactionV1)] = for {
    (sender, assetName, description, quantity, decimals, _, iFee, timestamp) <- issueParamGen
    fee                                                                      <- smallFeeGen
  } yield {
    val issue    = IssueTransactionV1.selfSigned(sender, assetName, description, quantity, decimals, reissuable = true, iFee, timestamp).explicitGet()
    val reissue1 = ReissueTransactionV1.selfSigned(sender, issue.assetId(), quantity, reissuable = false, fee, timestamp).explicitGet()
    val reissue2 = ReissueTransactionV1.selfSigned(sender, issue.assetId(), quantity, reissuable = true, fee, timestamp + 1).explicitGet()
    (issue, reissue1, reissue2)
  }

  def issueGen(sender: PrivateKeyAccount, fixedQuantity: Option[Long] = None): Gen[IssueTransactionV1] =
    for {
      (_, assetName, description, quantity, decimals, _, _, timestamp) <- issueParamGen
    } yield {
      IssueTransactionV1
        .selfSigned(sender,
                    assetName,
                    description,
                    fixedQuantity.getOrElse(quantity),
                    decimals,
                    reissuable = false,
                    1 * Constants.UnitsInWave,
                    timestamp)
        .right
        .get
    }

  val issueGen: Gen[IssueTransaction]     = issueReissueBurnGen.map(_._1)
  val reissueGen: Gen[ReissueTransaction] = issueReissueBurnGen.map(_._2)
  val burnGen: Gen[BurnTransaction]       = issueReissueBurnGen.map(_._3)

  def sponsorFeeCancelSponsorFeeGen(
      sender: PrivateKeyAccount): Gen[(IssueTransaction, SponsorFeeTransaction, SponsorFeeTransaction, SponsorFeeTransaction)] =
    for {
      (_, assetName, description, quantity, decimals, reissuable, iFee, timestamp) <- issueParamGen
      issue = IssueTransactionV1
        .selfSigned(sender, assetName, description, quantity, decimals, reissuable = reissuable, iFee, timestamp)
        .right
        .get
      minFee  <- smallFeeGen
      minFee1 <- smallFeeGen
      assetId = issue.assetId()
    } yield
      (issue,
       SponsorFeeTransaction.selfSigned(1, sender, assetId, Some(minFee), 1 * Constants.UnitsInWave, timestamp).explicitGet(),
       SponsorFeeTransaction.selfSigned(1, sender, assetId, Some(minFee1), 1 * Constants.UnitsInWave, timestamp).explicitGet(),
       SponsorFeeTransaction.selfSigned(1, sender, assetId, None, 1 * Constants.UnitsInWave, timestamp).explicitGet(),
      )

  val sponsorFeeGen = for {
    sender        <- accountGen
    (_, tx, _, _) <- sponsorFeeCancelSponsorFeeGen(sender)
  } yield {
    tx
  }
  val cancelFeeSponsorshipGen = for {
    sender        <- accountGen
    (_, _, _, tx) <- sponsorFeeCancelSponsorFeeGen(sender)
  } yield {
    tx
  }

  val argGen: Gen[EXPR] = Gen.const(CONST_LONG(11))

  val funcCallGen = for {
    functionName <- genBoundedString(1, 32).map(_.toString)
    amt          <- Gen.choose(0, 10)
    args         <- Gen.listOfN(amt, argGen)

  } yield FUNCTION_CALL(FunctionHeader.User(functionName), args)

  val contractInvokationGen = for {
    sender          <- accountGen
    contractAddress <- accountGen
    version         <- Gen.oneOf(ContractInvocationTransaction.supportedVersions.toSeq)
    fc              <- funcCallGen
    po <- Gen.option(for {
      asset <- Gen.option(bytes32gen.map(ByteStr(_)))
      amt   <- positiveLongGen
    } yield ContractInvocationTransaction.Payment(amt, asset))
    chainId = AddressScheme.current.chainId
    fee       <- smallFeeGen
    timestamp <- timestampGen
  } yield ContractInvocationTransaction.selfSigned(version, sender, contractAddress, fc, po, fee, timestamp).explicitGet()

  val priceGen: Gen[Long]            = Gen.choose(1, 3 * 100000L * 100000000L)
  val matcherAmountGen: Gen[Long]    = Gen.choose(1, 3 * 100000L * 100000000L)
  val matcherFeeAmountGen: Gen[Long] = Gen.choose(1, 3 * 100000L * 100000000L)

  val orderTypeGen: Gen[OrderType] = Gen.oneOf(OrderType.BUY, OrderType.SELL)

  val orderParamGen = for {
    sender     <- accountGen
    matcher    <- accountGen
    pair       <- assetPairGen
    orderType  <- orderTypeGen
    amount     <- matcherAmountGen
    price      <- priceGen
    timestamp  <- timestampGen
    expiration <- maxOrderTimeGen
    matcherFee <- matcherFeeAmountGen
  } yield (sender, matcher, pair, orderType, amount, price, timestamp, expiration, matcherFee)

  val orderV1Gen: Gen[Order] = for {
    (sender, matcher, pair, orderType, price, amount, timestamp, expiration, matcherFee) <- orderParamGen
  } yield Order(sender, matcher, pair, orderType, price, amount, timestamp, expiration, matcherFee, 1: Byte)

  val orderV2Gen: Gen[Order] = for {
    (sender, matcher, pair, orderType, amount, price, timestamp, expiration, matcherFee) <- orderParamGen
  } yield Order(sender, matcher, pair, orderType, amount, price, timestamp, expiration, matcherFee, 2: Byte)

  val orderGen: Gen[Order] = Gen.oneOf(orderV1Gen, orderV2Gen)

  val arbitraryOrderGen: Gen[Order] = for {
    (sender, matcher, pair, orderType, _, _, _, _, _) <- orderParamGen
    amount                                            <- Arbitrary.arbitrary[Long]
    price                                             <- Arbitrary.arbitrary[Long]
    timestamp                                         <- Arbitrary.arbitrary[Long]
    expiration                                        <- Arbitrary.arbitrary[Long]
    matcherFee                                        <- Arbitrary.arbitrary[Long]
  } yield Order(sender, matcher, pair, orderType, amount, price, timestamp, expiration, matcherFee, 1: Byte)

  val exchangeTransactionGen: Gen[ExchangeTransaction] = for {
    sender1: PrivateKeyAccount <- accountGen
    sender2: PrivateKeyAccount <- accountGen
    assetPair                  <- assetPairGen
    r <- Gen.oneOf(
      exchangeV1GeneratorP(sender1, sender2, assetPair.amountAsset, assetPair.priceAsset),
      exchangeV2GeneratorP(sender1, sender2, assetPair.amountAsset, assetPair.priceAsset)
    )
  } yield r

  def exchangeGeneratorP(buyer: PrivateKeyAccount,
                         seller: PrivateKeyAccount,
                         amountAssetId: Option[ByteStr],
                         priceAssetId: Option[ByteStr],
                         fixedMatcherFee: Option[Long] = None): Gen[ExchangeTransaction] = {
    Gen.oneOf(
      exchangeV1GeneratorP(buyer, seller, amountAssetId, priceAssetId),
      exchangeV2GeneratorP(buyer, seller, amountAssetId, priceAssetId)
    )
  }

  def exchangeV1GeneratorP(buyer: PrivateKeyAccount,
                           seller: PrivateKeyAccount,
                           amountAssetId: Option[ByteStr],
                           priceAssetId: Option[ByteStr],
                           fixedMatcherFee: Option[Long] = None): Gen[ExchangeTransaction] =
    for {
      (_, matcher, _, _, amount1, price, timestamp, expiration, genMatcherFee) <- orderParamGen
      amount2: Long                                                            <- matcherAmountGen
      matchedAmount: Long                                                      <- Gen.choose(Math.min(amount1, amount2) / 2000, Math.min(amount1, amount2) / 1000)
      assetPair = AssetPair(amountAssetId, priceAssetId)
    } yield {
      val matcherFee = fixedMatcherFee.getOrElse(genMatcherFee)
      val o1         = Order.buy(buyer, matcher, assetPair, amount1, price, timestamp, expiration, matcherFee, 1: Byte)
      val o2         = Order.sell(seller, matcher, assetPair, amount2, price, timestamp, expiration, matcherFee, 1: Byte)
      val buyFee     = (BigInt(matcherFee) * BigInt(matchedAmount) / BigInt(amount1)).longValue()
      val sellFee    = (BigInt(matcherFee) * BigInt(matchedAmount) / BigInt(amount2)).longValue()
      val trans =
        ExchangeTransactionV1
          .create(matcher,
                  o1.asInstanceOf[OrderV1],
                  o2.asInstanceOf[OrderV1],
                  matchedAmount,
                  price,
                  buyFee,
                  sellFee,
                  (buyFee + sellFee) / 2,
                  expiration - 100)
          .explicitGet()

      trans
    }

  private type OrderConstructor = (PrivateKeyAccount, PublicKeyAccount, AssetPair, Long, Long, Long, Long, Long) => Order

  def exchangeV2GeneratorP(buyer: PrivateKeyAccount,
                           seller: PrivateKeyAccount,
                           amountAssetId: Option[ByteStr],
                           priceAssetId: Option[ByteStr],
                           fixedMatcherFee: Option[Long] = None,
                           orderVersions: Set[Byte] = Set(1, 2)): Gen[ExchangeTransactionV2] = {
    def mkBuyOrder(version: Byte): OrderConstructor  = if (version == 1) OrderV1.buy else OrderV2.buy
    def mkSellOrder(version: Byte): OrderConstructor = if (version == 1) OrderV1.sell else OrderV2.sell

    for {
      (_, matcher, _, _, price, amount1, timestamp, expiration, genMatcherFee) <- orderParamGen
      amount2: Long                                                            <- matcherAmountGen
      matcherFee = fixedMatcherFee.getOrElse(genMatcherFee)
      matchedAmount: Long <- Gen.choose(Math.min(amount1, amount2) / 2000, Math.min(amount1, amount2) / 1000)
      assetPair = AssetPair(amountAssetId, priceAssetId)
      mkO1 <- Gen.oneOf(orderVersions.map(mkBuyOrder).toSeq)
      mkO2 <- Gen.oneOf(orderVersions.map(mkSellOrder).toSeq)
    } yield {
      val buyFee  = (BigInt(matcherFee) * BigInt(matchedAmount) / BigInt(amount1)).longValue()
      val sellFee = (BigInt(matcherFee) * BigInt(matchedAmount) / BigInt(amount2)).longValue()

      val o1 = mkO1(seller, matcher, assetPair, amount1, price, timestamp, expiration, matcherFee)
      val o2 = mkO2(seller, matcher, assetPair, amount2, price, timestamp, expiration, matcherFee)

      ExchangeTransactionV2
        .create(matcher, o1, o2, matchedAmount, price, buyFee, sellFee, (buyFee + sellFee) / 2, expiration - 100)
        .explicitGet()
    }
  }

  val randomTransactionGen: Gen[ProvenTransaction] = (for {
    tr <- transferV1Gen
    (is, ri, bu) <- issueReissueBurnGen.retryUntil {
      case (i, r, b) => i.version == 1 && r.version == 1 && b.version == 1
    }
    ca <- createAliasGen.retryUntil(_.version == 1).map(_.asInstanceOf[CreateAliasTransactionV1])
    xt <- exchangeTransactionGen
    tx <- Gen.oneOf(tr, is.asInstanceOf[IssueTransactionV1], ri.asInstanceOf[ReissueTransactionV1], ca, bu.asInstanceOf[BurnTransactionV1], xt)
  } yield tx).label("random transaction")

  def randomTransactionsGen(count: Int): Gen[Seq[ProvenTransaction]] =
    for {
      transactions <- Gen.listOfN(count, randomTransactionGen)
    } yield transactions

  val genesisGen: Gen[GenesisTransaction] = accountGen.flatMap(genesisGeneratorP)

  def genesisGeneratorP(recipient: PrivateKeyAccount): Gen[GenesisTransaction] =
    for {
      amt <- Gen.choose(1, 100000000L * 100000000L)
      ts  <- positiveIntGen
    } yield GenesisTransaction.create(recipient, amt, ts).explicitGet()

  import DataEntry.MaxKeySize

  val dataKeyGen = for {
    size <- Gen.choose[Byte](1, MaxKeySize)
  } yield Random.nextString(size)

  val dataScriptsKeyGen = for {
    size <- Gen.choose[Byte](1, 10)
  } yield Random.nextString(size)

  val dataAsciiKeyGen = for {
    size <- Gen.choose[Byte](1, MaxKeySize)
  } yield Random.alphanumeric.take(size).mkString

  def longEntryGen(keyGen: Gen[String] = dataKeyGen) =
    for {
      key   <- keyGen
      value <- Gen.choose[Long](Long.MinValue, Long.MaxValue)
    } yield IntegerDataEntry(key, value)

  def booleanEntryGen(keyGen: Gen[String] = dataKeyGen) =
    for {
      key   <- keyGen
      value <- Gen.oneOf(true, false)
    } yield BooleanDataEntry(key, value)

  def binaryEntryGen(maxSize: Int, keyGen: Gen[String] = dataKeyGen) =
    for {
      key   <- keyGen
      size  <- Gen.choose(0, maxSize)
      value <- byteArrayGen(size)
    } yield BinaryDataEntry(key, ByteStr(value))

  def stringEntryGen(maxSize: Int, keyGen: Gen[String] = dataKeyGen) =
    for {
      key   <- keyGen
      size  <- Gen.choose(0, maxSize)
      value <- Gen.listOfN(size, aliasAlphabetGen)
    } yield StringDataEntry(key, value.mkString)

  def dataEntryGen(maxSize: Int, keyGen: Gen[String] = dataKeyGen) =
    Gen.oneOf(longEntryGen(keyGen), booleanEntryGen(keyGen), binaryEntryGen(maxSize, keyGen), stringEntryGen(maxSize, keyGen))

  val dataTransactionGen: Gen[DataTransaction] = dataTransactionGen(DataTransaction.MaxEntryCount)

  def dataTransactionGen(maxEntryCount: Int, useForScript: Boolean = false) =
    (for {
      sender    <- accountGen
      timestamp <- timestampGen
      size      <- Gen.choose(0, maxEntryCount)
      maxEntrySize = if (useForScript) 200 else (DataTransaction.MaxBytes - 122) / (size max 1) min DataEntry.MaxValueSize
      data <- if (useForScript) Gen.listOfN(size, dataEntryGen(maxEntrySize, dataScriptsKeyGen)) else Gen.listOfN(size, dataEntryGen(maxEntrySize))
      uniq = data.foldRight(List.empty[DataEntry[_]]) { (e, es) =>
        if (es.exists(_.key == e.key)) es else e :: es
      }
      version <- Gen.oneOf(DataTransaction.supportedVersions.toSeq)
    } yield DataTransaction.selfSigned(version, sender, uniq, 15000000, timestamp).explicitGet())
      .label("DataTransaction")

  def dataTransactionGenP(sender: PrivateKeyAccount, data: List[DataEntry[_]]): Gen[DataTransaction] =
    (for {
      version   <- Gen.oneOf(DataTransaction.supportedVersions.toSeq)
      timestamp <- timestampGen
    } yield DataTransaction.selfSigned(version, sender, data, 15000000, timestamp).explicitGet())
      .label("DataTransactionP")

  def preconditionsTransferAndLease(typed: EXPR): Gen[(GenesisTransaction, SetScriptTransaction, LeaseTransaction, TransferTransactionV2)] =
    for {
      master    <- accountGen
      recipient <- accountGen
      ts        <- positiveIntGen
      genesis = GenesisTransaction.create(master, ENOUGH_AMT, ts).explicitGet()
      setScript <- selfSignedSetScriptTransactionGenP(master, ExprScript(typed).explicitGet())
      transfer  <- transferGeneratorPV2(ts, master, recipient.toAddress, ENOUGH_AMT / 2)
      fee       <- smallFeeGen
      lease = LeaseTransactionV2.selfSigned(LeaseTransactionV2.supportedVersions.head, master, ENOUGH_AMT / 2, fee, ts, recipient).explicitGet()
    } yield (genesis, setScript, lease, transfer)

  def smartIssueTransactionGen(senderGen: Gen[PrivateKeyAccount] = accountGen,
                               sGen: Gen[Option[Script]] = Gen.option(scriptGen)): Gen[IssueTransactionV2] =
    for {
      version                                                                     <- Gen.oneOf(IssueTransactionV2.supportedVersions.toSeq)
      script                                                                      <- sGen
      (_, assetName, description, quantity, decimals, reissuable, fee, timestamp) <- issueParamGen
      sender                                                                      <- senderGen
    } yield
      IssueTransactionV2
        .selfSigned(version, AddressScheme.current.chainId, sender, assetName, description, quantity, decimals, reissuable, script, fee, timestamp)
        .explicitGet()
}<|MERGE_RESOLUTION|>--- conflicted
+++ resolved
@@ -118,12 +118,7 @@
   }
 
   val contractGen = Gen.const(
-<<<<<<< HEAD
-    ContractScript(ContractV,
-             Contract(List.empty, List(ContractFunction(CallableAnnotation("sender"), None, Terms.FUNC("foo", List("a"), Terms.REF("a")))), None)))
-=======
-    ScriptV2(V3, Contract(List.empty, List(ContractFunction(CallableAnnotation("sender"), Terms.FUNC("foo", List("a"), Terms.REF("a")))), None)))
->>>>>>> 84246b2c
+    ContractScript(ContractV, Contract(List.empty, List(ContractFunction(CallableAnnotation("sender"), Terms.FUNC("foo", List("a"), Terms.REF("a")))), None)))
 
   val setAssetScriptTransactionGen: Gen[(Seq[Transaction], SetAssetScriptTransaction)] = for {
     version                                                                  <- Gen.oneOf(SetScriptTransaction.supportedVersions.toSeq)
