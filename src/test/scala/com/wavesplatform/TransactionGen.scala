--- conflicted
+++ resolved
@@ -19,14 +19,10 @@
 import scorex.transaction.lease.{LeaseCancelTransaction, LeaseTransaction}
 import scorex.transaction.smart.{Script, SetScriptTransaction}
 import scorex.utils.TimeImpl
-
-<<<<<<< HEAD
 import scala.util.Random
 
-trait TransactionGen extends ScriptGen {
-=======
-trait TransactionGen extends BeforeAndAfterAll with ScriptGen { _: Suite =>
->>>>>>> 0d37a1d7
+trait TransactionGen extends BeforeAndAfterAll with ScriptGen {
+  _: Suite =>
 
   def byteArrayGen(length: Int): Gen[Array[Byte]] = Gen.containerOfN[Array, Byte](length, Arbitrary.arbitrary[Byte])
 
@@ -383,7 +379,6 @@
     ts <- positiveIntGen
   } yield GenesisTransaction.create(recipient, amt, ts).right.get
 
-<<<<<<< HEAD
   val dataTransactionGen = {
     import DataTransaction.MaxEntryCount
     import DataEntry.{MaxKeySize, MaxValueSize}
@@ -415,22 +410,21 @@
     } yield DataTransaction.selfSigned(DataTransaction.Version, sender, data, 15000000, timestamp).right.get)
       .label("DataTransaction")
   }
-=======
+
   def preconditionsTransferAndLease(code: String): Gen[(GenesisTransaction, SetScriptTransaction, LeaseTransaction, TransferTransaction)] = {
     val untyped = Parser(code).get.value
-    val typed   = TypeChecker(dummyTypeCheckerContext, untyped).explicitGet()
+    val typed = TypeChecker(dummyTypeCheckerContext, untyped).explicitGet()
     preconditionsTransferAndLease(typed)
   }
 
   def preconditionsTransferAndLease(typed: Typed.EXPR): Gen[(GenesisTransaction, SetScriptTransaction, LeaseTransaction, TransferTransaction)] =
     for {
-      master    <- accountGen
+      master <- accountGen
       recipient <- accountGen
-      ts        <- positiveIntGen
+      ts <- positiveIntGen
       genesis = GenesisTransaction.create(master, ENOUGH_AMT, ts).right.get
       setScript <- selfSignedSetScriptTransactionGenP(master, Script(typed))
-      transfer  <- transferGeneratorP(master, recipient.toAddress, None, None)
-      lease     <- leaseAndCancelGeneratorP(master, recipient.toAddress, master)
+      transfer <- transferGeneratorP(master, recipient.toAddress, None, None)
+      lease <- leaseAndCancelGeneratorP(master, recipient.toAddress, master)
     } yield (genesis, setScript, lease._1, transfer)
->>>>>>> 0d37a1d7
 }