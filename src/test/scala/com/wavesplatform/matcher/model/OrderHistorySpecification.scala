--- conflicted
+++ resolved
@@ -21,22 +21,11 @@
   with BeforeAndAfterEach {
 
   val pair = AssetPair(Some(ByteStr("WCT".getBytes)), Some(ByteStr("BTC".getBytes)))
-<<<<<<< HEAD
   val db = open()
-  var oh = OrderHistoryImpl(db)
+  var oh = OrderHistoryImpl(db, matcherSettings)
 
   override protected def beforeEach(): Unit = {
-    oh = OrderHistoryImpl(open())
-=======
-  var db = new MVStore.Builder().fileName("db1.txt").open()
-  var storage = new OrderHistoryStorage(new MVStore.Builder().open())
-  var oh = OrderHistoryImpl(storage, matcherSettings)
-
-  override protected def beforeEach(): Unit = {
-    db = new MVStore.Builder().open()
-    storage = new OrderHistoryStorage(db)
-    oh = OrderHistoryImpl(storage, matcherSettings)
->>>>>>> 8293aa68
+    oh = OrderHistoryImpl(open(), matcherSettings)
   }
 
   property("New buy order added") {
@@ -294,7 +283,7 @@
     oh.orderAccepted(OrderAdded(LimitOrder(ord4)))
     oh.orderAccepted(OrderAdded(LimitOrder.limitOrder(ord5.price, 1000000000, ord5)))
 
-    oh.fetchAllOrderHistory(ord1.senderPublicKey.address).map(_._1) shouldBe Seq(ord5.idStr(),  ord4.idStr(), ord2.idStr(), ord1.idStr(), ord3.idStr())
+    oh.fetchAllOrderHistory(ord1.senderPublicKey.address).map(_._1) shouldBe Seq(ord5.idStr(), ord4.idStr(), ord2.idStr(), ord1.idStr(), ord3.idStr())
   }
 
   property("History with more than max limit") {
@@ -302,7 +291,7 @@
     val pair = AssetPair(None, Some(ByteStr("BTC".getBytes)))
     val orders = mutable.Buffer.empty[Order]
     (0 until matcherSettings.maxOrdersPerRequest).foreach { i =>
-      val o = buy(pair, 0.0008 + 0.00001*i, 100000000, Some(pk), Some(300000L), Some(100L + i))
+      val o = buy(pair, 0.0008 + 0.00001 * i, 100000000, Some(pk), Some(300000L), Some(100L + i))
       orders += o
       oh.orderAccepted(OrderAdded(LimitOrder(o)))
     }
