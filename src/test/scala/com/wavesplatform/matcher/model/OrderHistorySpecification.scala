package com.wavesplatform.matcher.model

import com.google.common.base.Charsets
import com.wavesplatform.WithDB
import com.wavesplatform.account.{Address, PrivateKeyAccount}
import com.wavesplatform.matcher.api.DBUtils
import com.wavesplatform.matcher.model.Events.{OrderAdded, OrderCanceled, OrderExecuted}
import com.wavesplatform.matcher.model.OrderHistorySpecification._
import com.wavesplatform.matcher.{MatcherKeys, MatcherTestData}
import com.wavesplatform.state.ByteStr
import com.wavesplatform.transaction.assets.exchange.AssetPair
import org.scalatest._
import org.scalatest.prop.PropertyChecks

class OrderHistorySpecification
    extends PropSpec
    with WithDB
    with PropertyChecks
    with Matchers
    with MatcherTestData
    with BeforeAndAfterAll
    with BeforeAndAfterEach {

  private def mkAssetId(prefix: String) = {
    val prefixBytes = prefix.getBytes(Charsets.UTF_8)
    Some(ByteStr((prefixBytes ++ Array.fill[Byte](32 - prefixBytes.length)(0.toByte)).take(32)))
  }

  val pair = AssetPair(mkAssetId("WCT"), mkAssetId("BTC"))
  var oh   = new OrderHistory(db, matcherSettings)

  override def beforeEach(): Unit = {
    super.beforeEach()
    oh = new OrderHistory(db, matcherSettings)
  }

<<<<<<< HEAD
  private def activeOrderIds(address: Address, assetIds: Set[Option[AssetId]]): Seq[Array[Byte]] =
    DBUtils.ordersByAddress(db, address, assetIds, activeOnly = true, matcherSettings.maxOrdersPerRequest).map(_._1.id())

  private def allOrderIds(address: Address, assetIds: Set[Option[AssetId]]): Seq[Array[Byte]] =
    DBUtils.ordersByAddress(db, address, assetIds, activeOnly = false, matcherSettings.maxOrdersPerRequest).map(_._1.id())
=======
  private def activeOrderIds(address: Address): Seq[ByteStr] =
    DBUtils.ordersByAddress(db, address, activeOnly = true, matcherSettings.maxOrdersPerRequest).map(_._1.id())

  private def allOrderIds(address: Address): Seq[ByteStr] =
    DBUtils.ordersByAddress(db, address, activeOnly = false, matcherSettings.maxOrdersPerRequest).map(_._1.id())

  private def activeOrderIdsByPair(address: Address, pair: AssetPair): Seq[ByteStr] =
    DBUtils.ordersByAddressAndPair(db, address, pair, matcherSettings.maxOrdersPerRequest).collect {
      case (o, s) if !s.status.isFinal => o.id()
    }

  private def allOrderIdsByPair(address: Address, pair: AssetPair): Seq[ByteStr] =
    DBUtils.ordersByAddressAndPair(db, address, pair, matcherSettings.maxOrdersPerRequest).map(_._1.id())

  private def oldestActiveSeqNr(address: Address): Option[Int] = {
    val k = MatcherKeys.addressOldestActiveOrderSeqNr(address)
    k.parse(db.get(k.keyBytes))
  }
>>>>>>> c9447805

  property("New buy order added") {
    val ord = buy(pair, 0.0007, 10000)

    val lo = LimitOrder(ord)
    oh.process(OrderAdded(lo))

    val info = oh.orderInfo(ord.id())
    withClue("info") {
      info.status shouldBe LimitOrder.Accepted
      info shouldBe OrderInfo(ord.amount, 0, None, Some(lo.minAmountOfAmountAsset), ord.matcherFee, Some(0L))
    }

    withClue("reserved assets") {
      oh.openVolume(ord.senderPublicKey, pair.amountAsset) shouldBe 0L
      oh.openVolume(ord.senderPublicKey, pair.priceAsset) shouldBe 7L
      oh.openVolume(ord.senderPublicKey, None) shouldBe ord.matcherFee
    }

<<<<<<< HEAD
    activeOrderIds(ord.senderPublicKey, Set(pair.priceAsset)).map(ByteStr(_)) shouldBe Seq(ord.id()).map(ByteStr(_))
=======
    withClue("orders list") {
      oldestActiveSeqNr(ord.senderPublicKey) shouldBe Some(1)

      val expected = Seq(ord.id())

      activeOrderIds(ord.senderPublicKey) shouldBe expected
      allOrderIds(ord.senderPublicKey) shouldBe expected

      activeOrderIdsByPair(ord.senderPublicKey, pair) shouldBe expected
      allOrderIdsByPair(ord.senderPublicKey, pair) shouldBe expected
    }
>>>>>>> c9447805
  }

  property("New sell order added") {
    val ord = sell(pair, 0.0007, 10000)

    val lo = LimitOrder(ord)
    oh.process(OrderAdded(LimitOrder(ord)))

    val info = oh.orderInfo(ord.id())
    withClue("info") {
      info.status shouldBe LimitOrder.Accepted
      info shouldBe OrderInfo(ord.amount, 0, None, Some(lo.minAmountOfAmountAsset), ord.matcherFee, Some(0L))
    }

    withClue("reserved assets") {
      oh.openVolume(ord.senderPublicKey, pair.amountAsset) shouldBe 10000L
      oh.openVolume(ord.senderPublicKey, pair.priceAsset) shouldBe 0L
      oh.openVolume(ord.senderPublicKey, None) shouldBe ord.matcherFee
    }

<<<<<<< HEAD
    activeOrderIds(ord.senderPublicKey, Set(pair.amountAsset)).map(ByteStr(_)) shouldBe Seq(ord.id()).map(ByteStr(_))
=======
    withClue("orders list") {
      oldestActiveSeqNr(ord.senderPublicKey) shouldBe Some(1)

      val expected = Seq(ord.id())

      activeOrderIds(ord.senderPublicKey) shouldBe expected
      allOrderIds(ord.senderPublicKey) shouldBe expected

      activeOrderIdsByPair(ord.senderPublicKey, pair) shouldBe expected
      allOrderIdsByPair(ord.senderPublicKey, pair) shouldBe expected
    }
>>>>>>> c9447805
  }

  property("New buy WAVES order added") {
    val pair = AssetPair(None, mkAssetId("BTC"))
    val ord  = buy(pair, 0.008, 1000, matcherFee = Some(3000))
    val lo   = LimitOrder(ord)

    oh.process(OrderAdded(lo))

    val info = oh.orderInfo(ord.id())
    withClue("info") {
      info.status shouldBe LimitOrder.Accepted
      info shouldBe OrderInfo(ord.amount, 0, None, Some(lo.minAmountOfAmountAsset), ord.matcherFee, Some(0L))
    }

    withClue("reserved assets considering amount of received WAVES") {
      oh.openVolume(ord.senderPublicKey, pair.amountAsset) shouldBe 2000L
      oh.openVolume(ord.senderPublicKey, pair.priceAsset) shouldBe 8L
    }

<<<<<<< HEAD
    activeOrderIds(ord.senderPublicKey, Set(pair.priceAsset)).map(ByteStr(_)) shouldBe Seq(ord.id()).map(ByteStr(_))
=======
    activeOrderIds(ord.senderPublicKey) shouldBe Seq(ord.id())
>>>>>>> c9447805
  }

  property("New sell WAVES order added") {
    val pair = AssetPair(None, mkAssetId("BTC"))
    val ord  = sell(pair, 0.0008, 10000)
    val lo   = LimitOrder(ord)

    oh.process(OrderAdded(lo))
    oh.orderInfo(ord.id()).status shouldBe LimitOrder.Accepted
    oh.openVolume(ord.senderPublicKey, pair.amountAsset) shouldBe 10000L + ord.matcherFee
    oh.openVolume(ord.senderPublicKey, pair.priceAsset) shouldBe 0L

<<<<<<< HEAD
    activeOrderIds(ord.senderPublicKey, Set(pair.amountAsset)).map(ByteStr(_)) shouldBe Seq(ord.id()).map(ByteStr(_))
=======
    activeOrderIds(ord.senderPublicKey) shouldBe Seq(ord.id())
>>>>>>> c9447805
  }

  property("Should not reserve fee, if seller receives more WAVES than total fee in sell order") {
    val pair = AssetPair(mkAssetId("BTC"), None)
    val ord  = sell(pair, 0.01, 100000, matcherFee = Some(1000L))

    oh.process(OrderAdded(LimitOrder(ord)))

    val oi = oh.orderInfo(ord.id())
    oi.status shouldBe LimitOrder.Accepted

    oh.openVolume(ord.senderPublicKey, pair.priceAsset) shouldBe 0L
  }

  property("Should not reserve fee, if buyer receives more WAVES than total fee in buy order") {
    val pair = AssetPair(None, mkAssetId("BTC"))
    val ord  = buy(pair, 0.0007, 100000, matcherFee = Some(1000L))

    oh.process(OrderAdded(LimitOrder(ord)))

    val oi = oh.orderInfo(ord.id())
    oi.status shouldBe LimitOrder.Accepted

    oh.openVolume(ord.senderPublicKey, pair.amountAsset) shouldBe 0L
  }

  property("Two sell orders added") {
    val pk   = PrivateKeyAccount("private".getBytes("utf-8"))
    val pair = AssetPair(None, mkAssetId("BTC"))
    val ord1 = sell(pair, 0.0005, 10000, Some(pk), matcherFee = Some(30000L), ts = Some(System.currentTimeMillis()))
    val ord2 = sell(pair, 0.0008, 16000, Some(pk), matcherFee = Some(30000L), ts = Some(System.currentTimeMillis() + 1))

    oh.processAll(OrderAdded(LimitOrder(ord1)), OrderAdded(LimitOrder(ord2)))

    withClue("all orders accepted") {
      oh.orderInfo(ord1.id()).status shouldBe LimitOrder.Accepted
      oh.orderInfo(ord2.id()).status shouldBe LimitOrder.Accepted
    }

    withClue("correction was used to reserve assets") {
      oh.openVolume(ord1.senderPublicKey, pair.amountAsset) shouldBe ord1.amount + ord1.matcherFee + ord2.amount + ord2.matcherFee
      oh.openVolume(ord1.senderPublicKey, pair.priceAsset) shouldBe 0L
    }

<<<<<<< HEAD
    activeOrderIds(ord1.senderPublicKey, Set(pair.priceAsset, pair.amountAsset)).toSet.map(ByteStr(_)) shouldBe Set(ord1.id(), ord2.id())
      .map(ByteStr(_))
=======
    withClue("orders list") {
      oldestActiveSeqNr(ord1.senderPublicKey) shouldBe Some(1)

      val expected = Seq(ord2.id(), ord1.id())

      activeOrderIds(ord1.senderPublicKey) shouldBe expected
      allOrderIds(ord1.senderPublicKey) shouldBe expected

      activeOrderIdsByPair(ord1.senderPublicKey, pair) shouldBe expected
      allOrderIdsByPair(ord1.senderPublicKey, pair) shouldBe expected
    }
>>>>>>> c9447805
  }

  property("allowed add, then cancel, then add the same order") {
    val pair = AssetPair(mkAssetId("Alice"), None)

    val counter   = sell(pair, 200000000L, 100, matcherFee = Some(300000))
    val submitted = buy(pair, 200000000L, 130, matcherFee = Some(300000))

    oh.processAll(OrderAdded(LimitOrder(counter)), OrderCanceled(LimitOrder(counter), unmatchable = false), OrderAdded(LimitOrder(counter)))
    val exec = OrderExecuted(LimitOrder(submitted), LimitOrder(counter))
    oh.process(exec)

    oh.orderInfo(submitted.id()).status shouldBe LimitOrder.PartiallyFilled(100)

    withClue("orders list of counter owner") {
      oldestActiveSeqNr(counter.senderPublicKey) shouldBe None

      activeOrderIds(counter.senderPublicKey) shouldBe empty
      allOrderIds(counter.senderPublicKey) shouldBe Seq(counter.id())

      activeOrderIdsByPair(counter.senderPublicKey, pair) shouldBe empty
      allOrderIdsByPair(counter.senderPublicKey, pair) shouldBe Seq(counter.id())
    }

    withClue("orders list of submitted owner") {
      oldestActiveSeqNr(submitted.senderPublicKey) shouldBe Some(1)

      val expected = Seq(submitted.id())

      activeOrderIds(submitted.senderPublicKey) shouldBe expected
      allOrderIds(submitted.senderPublicKey) shouldBe expected

      activeOrderIdsByPair(submitted.senderPublicKey, pair) shouldBe expected
      allOrderIdsByPair(submitted.senderPublicKey, pair) shouldBe expected
    }
  }

  property("Buy WAVES order filled exactly") {
    val pair      = AssetPair(None, mkAssetId("BTC"))
    val counter   = buy(pair, 0.0008, 100000, matcherFee = Some(2000L))
    val submitted = sell(pair, 0.0007, 100000, matcherFee = Some(1000L))

    oh.process(OrderAdded(LimitOrder(counter)))

    val exec = OrderExecuted(LimitOrder(submitted), LimitOrder(counter))
    oh.process(exec)

    withClue("executed exactly") {
      exec.executedAmount shouldBe counter.amount
      oh.orderInfo(counter.id()).status shouldBe LimitOrder.Filled(exec.executedAmount)
      oh.orderInfo(submitted.id()).status shouldBe LimitOrder.Filled(exec.executedAmount)
    }

    withClue(s"has no reserved assets, counter.senderPublicKey: ${counter.senderPublicKey}, counter.order.id=${counter.idStr()}") {
      oh.openVolume(counter.senderPublicKey, pair.amountAsset) shouldBe 0L
      oh.openVolume(counter.senderPublicKey, pair.priceAsset) shouldBe 0L
    }

    withClue(s"has no reserved assets, submitted.senderPublicKey: ${submitted.senderPublicKey}, submitted.order.id=${submitted.idStr()}") {
      oh.openVolume(submitted.senderPublicKey, pair.amountAsset) shouldBe 0L
      oh.openVolume(submitted.senderPublicKey, pair.priceAsset) shouldBe 0L
    }

    withClue("orders list of counter owner") {
      oldestActiveSeqNr(counter.senderPublicKey) shouldBe None

      activeOrderIds(counter.senderPublicKey) shouldBe empty
      allOrderIds(counter.senderPublicKey) shouldBe Seq(counter.id())

      activeOrderIdsByPair(counter.senderPublicKey, pair) shouldBe empty
      allOrderIdsByPair(counter.senderPublicKey, pair) shouldBe Seq(counter.id())
    }

    withClue("orders list of submitted owner") {
      oldestActiveSeqNr(submitted.senderPublicKey) shouldBe None

      activeOrderIds(submitted.senderPublicKey) shouldBe empty
      allOrderIds(submitted.senderPublicKey) shouldBe Seq(submitted.id())

      activeOrderIdsByPair(submitted.senderPublicKey, pair) shouldBe empty
      allOrderIdsByPair(submitted.senderPublicKey, pair) shouldBe Seq(submitted.id())
    }
  }

  property("Buy WAVES order filled with remainder") {
    val pair      = AssetPair(None, mkAssetId("BTC"))
    val counter   = sell(pair, 0.00000238, 840340L, matcherFee = Some(300000L))
    val submitted = buy(pair, 0.00000238, 425532L, matcherFee = Some(300000L))

    val counterLo = LimitOrder(counter)
    oh.process(OrderAdded(counterLo))
    val counterOrderInfo1 = oh.orderInfo(counter.id())
    withClue(s"account checks, counter.senderPublicKey: ${counter.senderPublicKey}, counter.order.id=${counter.idStr()}") {
      oh.openVolume(counter.senderPublicKey, pair.amountAsset) shouldBe counterLo.getRawSpendAmount - counterOrderInfo1.totalSpend(counterLo) + counterOrderInfo1.remainingFee
      oh.openVolume(counter.senderPublicKey, pair.priceAsset) shouldBe 0L
<<<<<<< HEAD
      activeOrderIds(counter.senderPublicKey, Set(None)).map(ByteStr(_)) shouldBe Seq(counter.id()).map(ByteStr(_))
=======
      activeOrderIds(counter.senderPublicKey) shouldBe Seq(counter.id())
>>>>>>> c9447805
    }

    val exec = OrderExecuted(LimitOrder(submitted), LimitOrder(counter))
    exec.executedAmount shouldBe 420169L

    oh.process(exec)
    val counterOrderInfo = oh.orderInfo(counter.id())
<<<<<<< HEAD
    withClue(s"counter: ${submitted.idStr()}") {
=======
    withClue(s"counter.order.id=${submitted.id()}") {
>>>>>>> c9447805
      counterOrderInfo.filled shouldBe exec.executedAmount

      exec.counterRemainingAmount shouldBe 420171L
      exec.counterRemainingAmount shouldBe counter.amount - exec.executedAmount
      exec.counterRemainingAmount shouldBe counterOrderInfo.remaining

      exec.counterRemainingFee shouldBe 150001L
      exec.counterRemainingFee shouldBe counterOrderInfo.remainingFee

      counterOrderInfo.status shouldBe LimitOrder.PartiallyFilled(exec.executedAmount)
    }

    val submittedOrderInfo = oh.orderInfo(submitted.id())
<<<<<<< HEAD
    withClue(s"submitted: ${counter.idStr()}") {
=======
    withClue(s"submitted.order.id=${counter.id()}") {
>>>>>>> c9447805
      exec.submittedRemainingAmount shouldBe 5363L
      exec.submittedRemainingAmount shouldBe submitted.amount - exec.executedAmount
      exec.submittedRemainingAmount shouldBe submittedOrderInfo.remaining

      exec.submittedRemainingFee shouldBe 3781L
      submittedOrderInfo.status shouldBe LimitOrder.Filled(exec.executedAmount)
    }

    // see OrderBookActor.handleMatchEvent
    oh.process(OrderAdded(exec.submittedRemaining))

    withClue(s"account checks, counter.senderPublicKey: ${counter.senderPublicKey}, counter.order.id=${counter.idStr()}") {
      val remainingSpend = counter.amount - counterOrderInfo.totalSpend(LimitOrder(counter))
      oh.openVolume(counter.senderPublicKey, pair.amountAsset) shouldBe remainingSpend + counterOrderInfo.remainingFee
      oh.openVolume(counter.senderPublicKey, pair.priceAsset) shouldBe 0L
<<<<<<< HEAD
      activeOrderIds(counter.senderPublicKey, Set(None)).map(ByteStr(_)) shouldBe Seq(counter.id()).map(ByteStr(_))
=======
>>>>>>> c9447805
    }

    withClue(s"account checks, submitted.senderPublicKey: ${submitted.senderPublicKey}, submitted.order.id=${submitted.idStr()}") {
      oh.openVolume(submitted.senderPublicKey, pair.amountAsset) shouldBe 0L
      oh.openVolume(submitted.senderPublicKey, pair.priceAsset) shouldBe 0L
    }

    withClue("orders list of counter owner") {
      oldestActiveSeqNr(counter.senderPublicKey) shouldBe Some(1)

      val expected = Seq(counter.id())

      activeOrderIds(counter.senderPublicKey) shouldBe expected
      allOrderIds(counter.senderPublicKey) shouldBe expected

      activeOrderIdsByPair(counter.senderPublicKey, pair) shouldBe expected
      allOrderIdsByPair(counter.senderPublicKey, pair) shouldBe expected
    }

    withClue("orders list of submitted owner") {
      oldestActiveSeqNr(submitted.senderPublicKey) shouldBe None

      activeOrderIds(submitted.senderPublicKey) shouldBe empty
      allOrderIds(submitted.senderPublicKey) shouldBe Seq(submitted.id())

      activeOrderIdsByPair(submitted.senderPublicKey, pair) shouldBe empty
      allOrderIdsByPair(submitted.senderPublicKey, pair) shouldBe Seq(submitted.id())
    }
  }

  property("Sell WAVES order - filled, buy order - partial") {
    val pair      = AssetPair(None, mkAssetId("BTC"))
    val counter   = sell(pair, 0.0008, 100000000, matcherFee = Some(2000L))
    val submitted = buy(pair, 0.00085, 120000000, matcherFee = Some(1000L))

    oh.process(OrderAdded(LimitOrder(counter)))
    val exec = OrderExecuted(LimitOrder(submitted), LimitOrder(counter))
    oh.processAll(exec, OrderAdded(exec.submittedRemaining))

    val counterOrderInfo = oh.orderInfo(counter.id())
    withClue(s"counter: ${counter.idStr()}") {
      exec.counterRemainingAmount shouldBe 0L
      exec.counterRemainingAmount shouldBe counterOrderInfo.remaining

      exec.counterRemainingFee shouldBe 0L
      exec.counterRemainingFee shouldBe counterOrderInfo.remainingFee

      counterOrderInfo.status shouldBe LimitOrder.Filled(100000000)
    }

    val submittedOrderInfo = oh.orderInfo(submitted.id())
    withClue(s"submitted: ${submitted.idStr()}") {
      exec.submittedRemainingAmount shouldBe 20000000L
      exec.submittedRemainingAmount shouldBe submittedOrderInfo.remaining

      exec.submittedRemainingFee shouldBe 167L
      exec.submittedRemainingFee shouldBe submittedOrderInfo.remainingFee

      submittedOrderInfo.status shouldBe LimitOrder.PartiallyFilled(100000000)
    }

    withClue(s"account checks, submitted.senderPublicKey: ${submitted.senderPublicKey}, submitted.order.id=${submitted.idStr()}") {
      oh.openVolume(submitted.senderPublicKey, pair.amountAsset) shouldBe
        math.max(0L,
                 OrderInfo.safeSum(LimitOrder.getPartialFee(submitted.matcherFee, submitted.amount, submitted.amount - counter.amount), -20000000L))
      oh.openVolume(submitted.senderPublicKey, pair.priceAsset) shouldBe (BigDecimal(0.00085) * 20000000L).toLong
<<<<<<< HEAD
      activeOrderIds(submitted.senderPublicKey, Set(pair.priceAsset)).map(ByteStr(_)) shouldBe Seq(submitted.id()).map(ByteStr(_))
=======
    }

    withClue("orders list of counter owner") {
      oldestActiveSeqNr(counter.senderPublicKey) shouldBe None

      activeOrderIds(counter.senderPublicKey) shouldBe empty
      allOrderIds(counter.senderPublicKey) shouldBe Seq(counter.id())

      activeOrderIdsByPair(counter.senderPublicKey, pair) shouldBe empty
      allOrderIdsByPair(counter.senderPublicKey, pair) shouldBe Seq(counter.id())
    }

    withClue("orders list of submitted owner") {
      oldestActiveSeqNr(submitted.senderPublicKey) shouldBe Some(1)

      val expected = Seq(submitted.id())

      activeOrderIds(submitted.senderPublicKey) shouldBe expected
      allOrderIds(submitted.senderPublicKey) shouldBe expected

      activeOrderIdsByPair(submitted.senderPublicKey, pair) shouldBe expected
      allOrderIdsByPair(submitted.senderPublicKey, pair) shouldBe expected
>>>>>>> c9447805
    }
  }

  property("Buy WAVES order - filled with 2 steps, sell order - partial") {
    val pair       = AssetPair(None, mkAssetId("BTC"))
    val counter    = buy(pair, 0.0008, 100000000, matcherFee = Some(300001L))
    val submitted1 = sell(pair, 0.00075, 50000000, matcherFee = Some(300001L))
    val submitted2 = sell(pair, 0.0008, 80000000, matcherFee = Some(300001L))

    oh.process(OrderAdded(LimitOrder(counter)))
    val exec1 = OrderExecuted(LimitOrder(submitted1), LimitOrder(counter))
    oh.process(exec1)

    val counterInfo1    = oh.orderInfo(counter.id())
    val submitted1Info1 = oh.orderInfo(submitted1.id())

    exec1.counterRemainingAmount shouldBe counterInfo1.remaining
    exec1.counterRemainingFee shouldBe counterInfo1.remainingFee
    counterInfo1.status shouldBe LimitOrder.PartiallyFilled(50000000)

    exec1.submittedRemainingAmount shouldBe submitted1Info1.remaining
    exec1.submittedRemainingFee shouldBe submitted1Info1.remainingFee
    submitted1Info1.status shouldBe LimitOrder.Filled(50000000)

    oh.orderInfo(submitted2.id()).status shouldBe LimitOrder.NotFound

    val exec2 = OrderExecuted(LimitOrder(submitted2), exec1.counterRemaining)
    oh.processAll(exec2, OrderAdded(exec2.submittedRemaining))

    val counterInfo2 = oh.orderInfo(counter.id())
    withClue(s"counter: ${counter.idStr()}") {
      exec2.counterRemainingAmount shouldBe counterInfo2.remaining
      oh.orderInfo(counter.id()).status shouldBe LimitOrder.Filled(100000000)
    }

    oh.orderInfo(submitted1.id()).status shouldBe LimitOrder.Filled(50000000)

    val submitted2Info1 = oh.orderInfo(submitted2.id())
    exec2.submittedRemainingAmount shouldBe submitted2Info1.remaining
    exec2.submittedRemainingFee shouldBe submitted2Info1.remainingFee
    oh.orderInfo(submitted2.id()).status shouldBe LimitOrder.PartiallyFilled(50000000)

    oh.openVolume(counter.senderPublicKey, pair.priceAsset) shouldBe 0L
    oh.openVolume(counter.senderPublicKey, pair.amountAsset) shouldBe 0L
    activeOrderIds(counter.senderPublicKey) shouldBe empty

    oh.openVolume(submitted1.senderPublicKey, pair.priceAsset) shouldBe 0L
    oh.openVolume(submitted1.senderPublicKey, pair.amountAsset) shouldBe 0L
    activeOrderIds(submitted1.senderPublicKey) shouldBe empty

    withClue(s"account checks, ord3.senderPublicKey: ${submitted2.senderPublicKey}, ord3.order.id=${submitted2.idStr()}") {
      val lo             = LimitOrder(submitted2)
      val remainingSpend = lo.getSpendAmount - submitted2Info1.totalSpend(lo)
      oh.openVolume(submitted2.senderPublicKey, pair.amountAsset) shouldBe remainingSpend + submitted2Info1.remainingFee
      oh.openVolume(submitted2.senderPublicKey, pair.priceAsset) shouldBe 0L
<<<<<<< HEAD
      activeOrderIds(submitted2.senderPublicKey, Set(pair.amountAsset)).map(ByteStr(_)) shouldBe Seq(submitted2.id()).map(ByteStr(_))
=======
      activeOrderIds(submitted2.senderPublicKey) shouldBe Seq(submitted2.id())
    }
  }

  property("WCT/BTC: sell - filled partially, buy - filled") {
    val pair      = AssetPair(mkAssetId("WCT"), mkAssetId("BTC"))
    val counter   = sell(pair, 0.12739213, 347, matcherFee = Some(300000L))
    val submitted = buy(pair, 0.12739213, 146, matcherFee = Some(300000L))

    oh.process(OrderAdded(LimitOrder(counter)))
    val exec = OrderExecuted(LimitOrder(submitted), LimitOrder(counter))
    oh.processAll(exec, OrderCanceled(exec.submittedRemaining, unmatchable = true))

    withClue(s"account checks, counter.senderPublicKey: ${counter.senderPublicKey}, counter.order.id=${counter.id()}") {
      oh.openVolume(counter.senderPublicKey, pair.amountAsset) shouldBe 205L
      oh.openVolume(counter.senderPublicKey, pair.priceAsset) shouldBe 0L
      oh.openVolume(counter.senderPublicKey, None) shouldBe counter.matcherFee - LimitOrder.getPartialFee(counter.matcherFee,
                                                                                                          counter.amount,
                                                                                                          exec.executedAmount)
    }

    withClue(s"account checks, submitted.senderPublicKey: ${submitted.senderPublicKey}, submitted.order.id=${submitted.id()}") {
      oh.openVolume(submitted.senderPublicKey, pair.amountAsset) shouldBe 0L
      oh.openVolume(submitted.senderPublicKey, pair.priceAsset) shouldBe 0L
      oh.openVolume(submitted.senderPublicKey, None) shouldBe 0L
    }
  }

  property("Buy USD order - filled, sell BTC order - filled") {
    val pair      = AssetPair(mkAssetId("USD"), mkAssetId("BTC"))
    val counter   = buy(pair, 0.001, 5000000, matcherFee = Some(1000L))
    val submitted = sell(pair, 0.00099908, 5000000, matcherFee = Some(1000L))

    oh.process(OrderAdded(LimitOrder(counter)))
    val exec = OrderExecuted(LimitOrder(submitted), LimitOrder(counter))
    oh.process(exec)

    withClue(s"account checks, submitted.senderPublicKey: ${submitted.senderPublicKey}, submitted.order.id=${submitted.id()}") {
      oh.openVolume(submitted.senderPublicKey, pair.amountAsset) shouldBe 0L
      oh.openVolume(submitted.senderPublicKey, pair.priceAsset) shouldBe 0L
      oh.openVolume(submitted.senderPublicKey, None) shouldBe 0L
    }
  }

  property("Sell ETH twice (filled, partial), buy WAVES order - filled") {
    val pair      = AssetPair(mkAssetId("ETH"), None)
    val counter1  = sell(pair, 0.003, 2864310, matcherFee = Some(300000L))
    val counter2  = sell(pair, 0.003, 7237977, matcherFee = Some(300000L))
    val submitted = buy(pair, 0.003, 4373667, matcherFee = Some(300000L))

    oh.processAll(OrderAdded(LimitOrder(counter1)), OrderAdded(LimitOrder(counter2)))
    val exec1 = OrderExecuted(LimitOrder(submitted), LimitOrder(counter1))
    oh.processAll(
      exec1,
      OrderCanceled(exec1.counterRemaining, unmatchable = true),
      OrderExecuted(exec1.submittedRemaining, LimitOrder(counter2))
    )

    withClue(s"account checks, submitted.senderPublicKey: ${submitted.senderPublicKey}, submitted.order.id=${submitted.id()}") {
      oh.openVolume(submitted.senderPublicKey, pair.amountAsset) shouldBe 0L
      oh.openVolume(submitted.senderPublicKey, pair.priceAsset) shouldBe 0L
    }
  }

  property("Sell EUR - partial, buy EUR order - filled") {
    val pair      = AssetPair(mkAssetId("EUR"), mkAssetId("USD"))
    val counter   = sell(pair, 0.001356, 57918, matcherFee = Some(300000L))
    val submitted = buy(pair, 0.003333, 46978, matcherFee = Some(300000L))

    oh.process(OrderAdded(LimitOrder(counter)))

    val exec = OrderExecuted(LimitOrder(submitted), LimitOrder(counter))
    oh.processAll(
      exec,
      OrderCanceled(exec.submittedRemaining, unmatchable = true),
      OrderCanceled(exec.counterRemaining, unmatchable = false) // Cancelled by user
    )

    withClue(s"account checks, submitted.senderPublicKey: ${submitted.senderPublicKey}, submitted.order.id=${submitted.id()}") {
      oh.openVolume(submitted.senderPublicKey, pair.amountAsset) shouldBe 0L
      oh.openVolume(submitted.senderPublicKey, pair.priceAsset) shouldBe 0L
      oh.openVolume(submitted.senderPublicKey, None) shouldBe 0L
>>>>>>> c9447805
    }
  }

  property("Total execution of two counter orders and the one submitted") {
    val pair = AssetPair(mkAssetId("Alice"), None)

    val counter1  = buy(pair, 190000000L, 150, matcherFee = Some(300000))
    val counter2  = buy(pair, 200000000L, 200, matcherFee = Some(300000))
    val submitted = sell(pair, 210000000L, 350, matcherFee = Some(300000))

    oh.processAll(OrderAdded(LimitOrder(counter1)), OrderAdded(LimitOrder(counter2)))
    val exec1 = OrderExecuted(LimitOrder(submitted), LimitOrder(counter1))
    oh.processAll(exec1, OrderAdded(exec1.submittedRemaining), OrderExecuted(exec1.submittedRemaining, LimitOrder(counter2)))

    oh.orderInfo(submitted.id()).status shouldBe LimitOrder.Filled(350)
  }

  property("Reserved balance should empty after full rounded execution") {
    val pair = AssetPair(mkAssetId("BTC"), mkAssetId("ETH"))

    val alicePk   = PrivateKeyAccount("alice".getBytes("utf-8"))
    val counter   = buy(pair, 0.00031887, 923431000L, matcherFee = Some(300000), sender = Some(alicePk))
    val bobPk     = PrivateKeyAccount("bob".getBytes("utf-8"))
    val submitted = sell(pair, 0.00031887, 223345000L, matcherFee = Some(300000), sender = Some(bobPk))

    oh.process(OrderAdded(LimitOrder(counter)))

    val exec = OrderExecuted(LimitOrder(submitted), LimitOrder(counter))
    exec.executedAmount shouldBe 223344937L
    oh.processAll(exec, OrderCanceled(exec.counterRemaining, unmatchable = false))

    withClue(s"Account of submitted order (id=${submitted.id()}) should have positive balances:") {
      DBUtils.reservedBalance(db, bobPk) shouldBe empty
      DBUtils.reservedBalance(db, alicePk) shouldBe empty
    }
  }

  property("Partially with own order") {
    val pk        = PrivateKeyAccount("private".getBytes("utf-8"))
    val pair      = AssetPair(None, mkAssetId("BTC"))
    val counter   = buy(pair, 0.0008, 100000000, Some(pk), Some(300000L))
    val submitted = sell(pair, 0.00079, 210000000, Some(pk), Some(300000L))

    oh.process(OrderAdded(LimitOrder(counter)))
    val exec = OrderExecuted(LimitOrder(submitted), LimitOrder(counter))
    oh.processAll(exec, OrderAdded(exec.submittedRemaining))

    val counterOrderInfo = oh.orderInfo(counter.id())
    withClue(s"counter: ${counter.idStr()}") {
      exec.counterRemainingAmount shouldBe 0L
      exec.counterRemainingAmount shouldBe counterOrderInfo.remaining

      exec.counterRemainingFee shouldBe 0L
      exec.counterRemainingFee shouldBe counterOrderInfo.remainingFee

      counterOrderInfo.status shouldBe LimitOrder.Filled(100000000)
    }

    val submittedOrderInfo = oh.orderInfo(submitted.id())
    withClue(s"submitted: ${submitted.idStr()}") {
      exec.submittedRemainingAmount shouldBe submitted.amount - exec.executedAmount
      exec.submittedRemainingAmount shouldBe submittedOrderInfo.remaining

      submittedOrderInfo.remainingFee shouldBe 157143L
      exec.submittedRemainingFee shouldBe submittedOrderInfo.remainingFee
    }

    val expectedAmountReserved = counterOrderInfo.remainingFee + submittedOrderInfo.remaining + submittedOrderInfo.remainingFee
    expectedAmountReserved shouldBe 110157143L

    oh.openVolume(pk, pair.amountAsset) shouldBe expectedAmountReserved
    oh.openVolume(pk, pair.priceAsset) shouldBe 0L
<<<<<<< HEAD
    activeOrderIds(pk, Set(pair.amountAsset)).map(ByteStr(_)) shouldBe Seq(submitted.id()).map(ByteStr(_))
=======

    withClue("orders list") {
      oldestActiveSeqNr(pk) shouldBe Some(2)

      activeOrderIds(pk) shouldBe Seq(submitted.id())
      allOrderIds(pk) shouldBe Seq(submitted.id(), counter.id())

      activeOrderIdsByPair(pk, pair) shouldBe Seq(submitted.id())
      allOrderIdsByPair(pk, pair) shouldBe Seq(submitted.id(), counter.id())
    }
>>>>>>> c9447805
  }

  property("Submitted order Canceled during match") {
    val pk = PrivateKeyAccount("private".getBytes("utf-8"))

    val pair      = AssetPair(None, mkAssetId("USD"))
    val counter   = buy(pair, 0.1, 10000000L, matcherFee = Some(300000L))
    val submitted = sell(pair, 10, 100000L, Some(pk), Some(300000L))

    oh.processAll(OrderAdded(LimitOrder(counter)), OrderCanceled(LimitOrder(submitted), unmatchable = true))

    oh.openVolume(pk, pair.amountAsset) should be >= 0L
    oh.openVolume(pk, pair.priceAsset) should be >= 0L

    withClue("orders list of submitted owner") {
      oldestActiveSeqNr(pk) shouldBe None

      activeOrderIds(pk) shouldBe empty
      allOrderIds(pk) shouldBe Seq(submitted.id())

      activeOrderIdsByPair(pk, pair) shouldBe empty
      allOrderIdsByPair(pk, pair) shouldBe Seq(submitted.id())
    }
  }

  property("Cancel buy order") {
    val ord1 = buy(pair, 0.0008, 100000000, matcherFee = Some(300000L))

    oh.processAll(OrderAdded(LimitOrder(ord1)), OrderCanceled(LimitOrder(ord1), unmatchable = false))

    oh.orderInfo(ord1.id()).status shouldBe LimitOrder.Cancelled(0)

    oh.openVolume(ord1.senderPublicKey, pair.amountAsset) shouldBe 0L
    oh.openVolume(ord1.senderPublicKey, pair.priceAsset) shouldBe 0L

    withClue("orders list") {
      val addr = ord1.senderPublicKey.toAddress

      oldestActiveSeqNr(addr) shouldBe None

      activeOrderIds(addr) shouldBe empty
      allOrderIds(addr) shouldBe Seq(ord1.id())

      activeOrderIdsByPair(addr, pair) shouldBe empty
      allOrderIdsByPair(addr, pair) shouldBe Seq(ord1.id())
    }
  }

  property("Cancel sell order") {
    val ord1 = sell(pair, 0.0008, 100000000, matcherFee = Some(300000L))

    oh.process(OrderAdded(LimitOrder(ord1)))
    oh.process(OrderCanceled(LimitOrder(ord1), unmatchable = false))

    oh.orderInfo(ord1.id()).status shouldBe LimitOrder.Cancelled(0)

    oh.openVolume(ord1.senderPublicKey, pair.amountAsset) shouldBe 0L
    oh.openVolume(ord1.senderPublicKey, pair.priceAsset) shouldBe 0L
    activeOrderIds(ord1.senderPublicKey) shouldBe empty
  }

  property("Cancel partially executed order") {
    val pair      = AssetPair(None, mkAssetId("BTC"))
    val counter   = sell(pair, 0.0008, 2100000000, matcherFee = Some(300000L))
    val submitted = buy(pair, 0.00081, 1000000000, matcherFee = Some(300000L))

    oh.process(OrderAdded(LimitOrder(counter)))
    val exec1 = OrderExecuted(LimitOrder(submitted), LimitOrder(counter))
    oh.processAll(exec1, OrderCanceled(exec1.counter.partial(exec1.counterRemainingAmount, exec1.counterRemainingFee), unmatchable = false))

    oh.orderInfo(counter.id()).status shouldBe LimitOrder.Cancelled(1000000000)
    oh.orderInfo(submitted.id()).status shouldBe LimitOrder.Filled(1000000000)

    oh.openVolume(counter.senderPublicKey, pair.amountAsset) shouldBe 0L
    oh.openVolume(counter.senderPublicKey, pair.priceAsset) shouldBe 0L

    withClue("orders list of counter owner") {
      val addr = counter.senderPublicKey.toAddress

      oldestActiveSeqNr(addr) shouldBe None

      activeOrderIds(addr) shouldBe empty
      allOrderIds(addr) shouldBe Seq(counter.id())

      activeOrderIdsByPair(addr, pair) shouldBe empty
      allOrderIdsByPair(addr, pair) shouldBe Seq(counter.id())
    }

    activeOrderIds(submitted.senderPublicKey) shouldBe empty
  }

  property("Delete order") {
    val pk        = PrivateKeyAccount("private".getBytes("utf-8"))
    val pair      = AssetPair(None, mkAssetId("BTC"))
    val counter   = buy(pair, 0.0008, 210000000, Some(pk), Some(300000L))
    val submitted = sell(pair, 0.00079, 100000000, Some(pk), Some(300000L))

    oh.process(OrderAdded(LimitOrder(counter)))
    val exec1 = OrderExecuted(LimitOrder(submitted), LimitOrder(counter))
    oh.process(exec1)

    val counterInfo = oh.orderInfo(counter.id())
    counterInfo.status shouldBe LimitOrder.PartiallyFilled(100000000)

    val submittedInfo = oh.orderInfo(submitted.id())
    submittedInfo.status shouldBe LimitOrder.Filled(100000000)

    oh.openVolume(pk, pair.amountAsset) shouldBe 0 // We receive 210000000 >> 300000 WAVES

    val counterLo             = LimitOrder(counter)
    val expectedPriceReserved = counterLo.getSpendAmount - counterInfo.totalSpend(counterLo)
    oh.openVolume(pk, pair.priceAsset) shouldBe expectedPriceReserved

    oh.deleteOrder(pk, counter.id()) shouldBe Left(LimitOrder.PartiallyFilled(100000000))
    oh.deleteOrder(pk, submitted.id()) shouldBe Right(())

    withClue("orders list") {
      val addr = pk.toAddress

<<<<<<< HEAD
    activeOrderIds(pk, Set(pair.priceAsset)).map(ByteStr(_)) shouldBe Seq(counter.id()).map(ByteStr(_))
=======
      oldestActiveSeqNr(addr) shouldBe Some(1)

      val expected = Seq(counter.id())

      activeOrderIds(addr) shouldBe expected
      allOrderIds(addr) shouldBe expected

      activeOrderIdsByPair(addr, pair) shouldBe expected
      allOrderIdsByPair(addr, pair) shouldBe expected
    }
>>>>>>> c9447805
  }

  property("Sorting by status then timestamp") {
    val pk   = PrivateKeyAccount("private".getBytes("utf-8"))
    val pair = AssetPair(None, mkAssetId("BTC"))
    val ord1 = buy(pair, 0.0008, 110000000, Some(pk), Some(300000L), Some(1L)) // Filled
    val ord2 = buy(pair, 0.0006, 120000000, Some(pk), Some(300000L), Some(2L)) // Accepted
    val ord3 = buy(pair, 0.0005, 130000000, Some(pk), Some(300000L), Some(3L)) // Canceled
    val ord4 = sell(pair, 0.00079, 2100000000, Some(pk), Some(300000L), Some(4L)) // Partial
    val ord5 = buy(pair, 0.0004, 130000000, Some(pk), Some(300000L), Some(45)) // Accepted

    oh.processAll(
      OrderAdded(LimitOrder(ord1)),
      OrderAdded(LimitOrder(ord2)),
      OrderAdded(LimitOrder(ord3))
    )
    val exec = OrderExecuted(LimitOrder(ord4), LimitOrder(ord1))
<<<<<<< HEAD
    oh.orderExecuted(exec)
    oh.orderAccepted(OrderAdded(exec.submittedRemaining))
    oh.orderCanceled(OrderCanceled(LimitOrder(ord3), unmatchable = false))
    oh.orderAccepted(OrderAdded(LimitOrder(ord5)))

    allOrderIds(ord1.senderPublicKey, Set.empty).map(ByteStr(_)) shouldBe
      Seq(ord5.id(), ord4.id(), ord2.id(), ord3.id(), ord1.id()).map(ByteStr(_))

    activeOrderIds(ord1.senderPublicKey, Set.empty).map(ByteStr(_)) shouldBe
      Seq(ord5.id(), ord4.id(), ord2.id()).map(ByteStr(_))
=======
    oh.processAll(
      exec,
      OrderAdded(exec.submittedRemaining),
      OrderCanceled(LimitOrder(ord3), unmatchable = false),
      OrderAdded(LimitOrder(ord5))
    )

    allOrderIds(ord1.senderPublicKey) shouldBe
      Seq(ord5.id(), ord4.id(), ord2.id(), ord3.id(), ord1.id())

    activeOrderIds(ord1.senderPublicKey) shouldBe
      Seq(ord5.id(), ord4.id(), ord2.id())

    withClue("orders list") {
      val addr         = pk.toAddress
      val allOrders    = Seq(ord5, ord4, ord2, ord3, ord1).map(_.id())
      val activeOrders = Seq(ord5, ord4, ord2).map(_.id())

      oldestActiveSeqNr(addr) shouldBe Some(2)

      activeOrderIds(addr) shouldBe activeOrders
      allOrderIds(addr) shouldBe allOrders

      activeOrderIdsByPair(addr, pair) shouldBe activeOrders
      allOrderIdsByPair(addr, pair) shouldBe allOrders
    }
>>>>>>> c9447805
  }

  property("History with more than max limit") {
    val pk   = PrivateKeyAccount("private".getBytes("utf-8"))
    val pair = AssetPair(None, mkAssetId("BTC"))
    val origOrders = (0 until matcherSettings.maxOrdersPerRequest).map { i =>
      val o = buy(pair, 0.0008 + 0.00001 * i, 100000000, Some(pk), Some(300000L), Some(100L + i))
      oh.process(OrderAdded(LimitOrder(o)))
      o
    }.toVector

    oh.process(OrderCanceled(LimitOrder(origOrders.last), unmatchable = false))

    val newOrder = buy(pair, 0.001, 100000000, Some(pk), Some(300000L), Some(1L))

    oh.process(OrderAdded(LimitOrder(newOrder)))

    withClue("orders list") {
      oldestActiveSeqNr(pk) shouldBe Some(1)

<<<<<<< HEAD
    allOrderIds(pk, Set.empty).map(ByteStr(_)) shouldBe (orders.reverse.tail.map(_.id()) :+ newOrder.id()).map(ByteStr(_))
=======
      // 'last' is canceled, remove it
      val expectedActiveOrders = origOrders.init.reverse :+ newOrder
      activeOrderIds(pk) shouldBe expectedActiveOrders.map(_.id())

      // 'last' is canceled. It should be moved to the end of all orders' list, but it doesn't fit. So we remove it
      val expectedAllOrders = origOrders.init.reverse :+ newOrder
      val actualAllOrders   = allOrderIds(pk)
      actualAllOrders should have length matcherSettings.maxOrdersPerRequest
      actualAllOrders shouldBe expectedAllOrders.map(_.id())
    }
>>>>>>> c9447805
  }

  property("History with canceled order and more than max limit") {
    val pk   = PrivateKeyAccount("private".getBytes("utf-8"))
    val pair = AssetPair(None, mkAssetId("BTC"))
    val origOrders = (0 to matcherSettings.maxOrdersPerRequest).map { i =>
      val o = buy(pair, 0.0008 + 0.00001 * i, 100000000, Some(pk), Some(300000L), Some(100L + i))
      oh.process(OrderAdded(LimitOrder(o)))
      o
    }.toVector

    oh.process(OrderCanceled(LimitOrder(origOrders.last), unmatchable = false))

    withClue("orders list") {
      oldestActiveSeqNr(pk) shouldBe Some(1)

      // 'last' is canceled, remove it
      activeOrderIds(pk) shouldBe origOrders.init.reverse.map(_.id())

      // 'last' is removed, because it doesn't fit in 'matcherSettings.maxOrdersPerRequest'
      val expectedAllOrders = origOrders.init.reverse
      val actualAllOrders   = allOrderIds(pk)
      actualAllOrders should have length matcherSettings.maxOrdersPerRequest
      allOrderIds(pk) shouldBe expectedAllOrders.map(_.id())
    }
  }

  property("History returns an expected number of orders") {
    val pk   = PrivateKeyAccount("private".getBytes("utf-8"))
    val pair = AssetPair(None, mkAssetId("BTC"))
    val orders = (0 to 3).map { i =>
      val o = buy(pair, 0.0008 + 0.00001 * i, 100000000, Some(pk), Some(300000L), Some(100 + i))
      oh.process(OrderAdded(LimitOrder(o)))
      o
    }

<<<<<<< HEAD
    oh.orderCanceled(OrderCanceled(LimitOrder(orders.last), unmatchable = false))
    allOrderIds(pk, Set.empty).map(ByteStr(_)) shouldBe orders.reverse.tail.map(_.id()).map(ByteStr(_))
=======
    orders.patch(2, Nil, 1).map(x => OrderCanceled(LimitOrder(x), unmatchable = false)).foreach(oh.process)
    oh.deleteOrder(pk, orders(1).id()) shouldBe 'right

    /*
     ----------------------------------------
    |   0      |    1    |    2   |     3    |
    +----------+---------+--------+----------+
    | Canceled | Deleted | Active | Canceled |
     ----------------------------------------
     */

    withClue("orders list") {
      val orders = DBUtils.ordersByAddress(db, pk.toAddress, activeOnly = false, 3)
      orders should have size 3
    }
>>>>>>> c9447805
  }

  property("Open Portfolio for two assets") {
    val pk         = PrivateKeyAccount("private".getBytes("utf-8"))
    val ass1       = mkAssetId("ASS1")
    val ass2       = mkAssetId("ASS2")
    val pair1      = AssetPair(ass1, None)
    val pair2      = AssetPair(ass2, None)
    val matcherFee = 300000L
    val ord1       = sell(pair1, 0.0008, 10000, Some(pk), Some(matcherFee))
    val ord2       = sell(pair2, 0.0009, 10001, Some(pk), Some(matcherFee))

    oh.processAll(OrderAdded(LimitOrder(ord1)), OrderAdded(LimitOrder(ord2)))

    DBUtils.reservedBalance(db, pk) shouldBe
      Map(
        None -> (2 * matcherFee - LimitOrder(ord1).getReceiveAmount - LimitOrder(ord2).getReceiveAmount),
        ass1 -> ord1.amount,
        ass2 -> ord2.amount
      )
  }
}

private object OrderHistorySpecification {
  final implicit class OrderHistoryOps(val self: OrderHistory) extends AnyVal {
    def processAll(events: Events.Event*): Unit = events.foreach(self.process)
  }
}<|MERGE_RESOLUTION|>--- conflicted
+++ resolved
@@ -34,13 +34,6 @@
     oh = new OrderHistory(db, matcherSettings)
   }
 
-<<<<<<< HEAD
-  private def activeOrderIds(address: Address, assetIds: Set[Option[AssetId]]): Seq[Array[Byte]] =
-    DBUtils.ordersByAddress(db, address, assetIds, activeOnly = true, matcherSettings.maxOrdersPerRequest).map(_._1.id())
-
-  private def allOrderIds(address: Address, assetIds: Set[Option[AssetId]]): Seq[Array[Byte]] =
-    DBUtils.ordersByAddress(db, address, assetIds, activeOnly = false, matcherSettings.maxOrdersPerRequest).map(_._1.id())
-=======
   private def activeOrderIds(address: Address): Seq[ByteStr] =
     DBUtils.ordersByAddress(db, address, activeOnly = true, matcherSettings.maxOrdersPerRequest).map(_._1.id())
 
@@ -59,7 +52,6 @@
     val k = MatcherKeys.addressOldestActiveOrderSeqNr(address)
     k.parse(db.get(k.keyBytes))
   }
->>>>>>> c9447805
 
   property("New buy order added") {
     val ord = buy(pair, 0.0007, 10000)
@@ -79,9 +71,6 @@
       oh.openVolume(ord.senderPublicKey, None) shouldBe ord.matcherFee
     }
 
-<<<<<<< HEAD
-    activeOrderIds(ord.senderPublicKey, Set(pair.priceAsset)).map(ByteStr(_)) shouldBe Seq(ord.id()).map(ByteStr(_))
-=======
     withClue("orders list") {
       oldestActiveSeqNr(ord.senderPublicKey) shouldBe Some(1)
 
@@ -93,7 +82,6 @@
       activeOrderIdsByPair(ord.senderPublicKey, pair) shouldBe expected
       allOrderIdsByPair(ord.senderPublicKey, pair) shouldBe expected
     }
->>>>>>> c9447805
   }
 
   property("New sell order added") {
@@ -114,9 +102,6 @@
       oh.openVolume(ord.senderPublicKey, None) shouldBe ord.matcherFee
     }
 
-<<<<<<< HEAD
-    activeOrderIds(ord.senderPublicKey, Set(pair.amountAsset)).map(ByteStr(_)) shouldBe Seq(ord.id()).map(ByteStr(_))
-=======
     withClue("orders list") {
       oldestActiveSeqNr(ord.senderPublicKey) shouldBe Some(1)
 
@@ -128,7 +113,6 @@
       activeOrderIdsByPair(ord.senderPublicKey, pair) shouldBe expected
       allOrderIdsByPair(ord.senderPublicKey, pair) shouldBe expected
     }
->>>>>>> c9447805
   }
 
   property("New buy WAVES order added") {
@@ -149,11 +133,7 @@
       oh.openVolume(ord.senderPublicKey, pair.priceAsset) shouldBe 8L
     }
 
-<<<<<<< HEAD
-    activeOrderIds(ord.senderPublicKey, Set(pair.priceAsset)).map(ByteStr(_)) shouldBe Seq(ord.id()).map(ByteStr(_))
-=======
     activeOrderIds(ord.senderPublicKey) shouldBe Seq(ord.id())
->>>>>>> c9447805
   }
 
   property("New sell WAVES order added") {
@@ -166,11 +146,7 @@
     oh.openVolume(ord.senderPublicKey, pair.amountAsset) shouldBe 10000L + ord.matcherFee
     oh.openVolume(ord.senderPublicKey, pair.priceAsset) shouldBe 0L
 
-<<<<<<< HEAD
-    activeOrderIds(ord.senderPublicKey, Set(pair.amountAsset)).map(ByteStr(_)) shouldBe Seq(ord.id()).map(ByteStr(_))
-=======
     activeOrderIds(ord.senderPublicKey) shouldBe Seq(ord.id())
->>>>>>> c9447805
   }
 
   property("Should not reserve fee, if seller receives more WAVES than total fee in sell order") {
@@ -215,10 +191,6 @@
       oh.openVolume(ord1.senderPublicKey, pair.priceAsset) shouldBe 0L
     }
 
-<<<<<<< HEAD
-    activeOrderIds(ord1.senderPublicKey, Set(pair.priceAsset, pair.amountAsset)).toSet.map(ByteStr(_)) shouldBe Set(ord1.id(), ord2.id())
-      .map(ByteStr(_))
-=======
     withClue("orders list") {
       oldestActiveSeqNr(ord1.senderPublicKey) shouldBe Some(1)
 
@@ -230,7 +202,6 @@
       activeOrderIdsByPair(ord1.senderPublicKey, pair) shouldBe expected
       allOrderIdsByPair(ord1.senderPublicKey, pair) shouldBe expected
     }
->>>>>>> c9447805
   }
 
   property("allowed add, then cancel, then add the same order") {
@@ -326,11 +297,7 @@
     withClue(s"account checks, counter.senderPublicKey: ${counter.senderPublicKey}, counter.order.id=${counter.idStr()}") {
       oh.openVolume(counter.senderPublicKey, pair.amountAsset) shouldBe counterLo.getRawSpendAmount - counterOrderInfo1.totalSpend(counterLo) + counterOrderInfo1.remainingFee
       oh.openVolume(counter.senderPublicKey, pair.priceAsset) shouldBe 0L
-<<<<<<< HEAD
-      activeOrderIds(counter.senderPublicKey, Set(None)).map(ByteStr(_)) shouldBe Seq(counter.id()).map(ByteStr(_))
-=======
       activeOrderIds(counter.senderPublicKey) shouldBe Seq(counter.id())
->>>>>>> c9447805
     }
 
     val exec = OrderExecuted(LimitOrder(submitted), LimitOrder(counter))
@@ -338,11 +305,7 @@
 
     oh.process(exec)
     val counterOrderInfo = oh.orderInfo(counter.id())
-<<<<<<< HEAD
-    withClue(s"counter: ${submitted.idStr()}") {
-=======
-    withClue(s"counter.order.id=${submitted.id()}") {
->>>>>>> c9447805
+    withClue(s"counter.order.id=${submitted.idStr()}") {
       counterOrderInfo.filled shouldBe exec.executedAmount
 
       exec.counterRemainingAmount shouldBe 420171L
@@ -356,11 +319,7 @@
     }
 
     val submittedOrderInfo = oh.orderInfo(submitted.id())
-<<<<<<< HEAD
-    withClue(s"submitted: ${counter.idStr()}") {
-=======
-    withClue(s"submitted.order.id=${counter.id()}") {
->>>>>>> c9447805
+    withClue(s"submitted.order.id=${counter.idStr()}") {
       exec.submittedRemainingAmount shouldBe 5363L
       exec.submittedRemainingAmount shouldBe submitted.amount - exec.executedAmount
       exec.submittedRemainingAmount shouldBe submittedOrderInfo.remaining
@@ -376,10 +335,6 @@
       val remainingSpend = counter.amount - counterOrderInfo.totalSpend(LimitOrder(counter))
       oh.openVolume(counter.senderPublicKey, pair.amountAsset) shouldBe remainingSpend + counterOrderInfo.remainingFee
       oh.openVolume(counter.senderPublicKey, pair.priceAsset) shouldBe 0L
-<<<<<<< HEAD
-      activeOrderIds(counter.senderPublicKey, Set(None)).map(ByteStr(_)) shouldBe Seq(counter.id()).map(ByteStr(_))
-=======
->>>>>>> c9447805
     }
 
     withClue(s"account checks, submitted.senderPublicKey: ${submitted.senderPublicKey}, submitted.order.id=${submitted.idStr()}") {
@@ -446,9 +401,6 @@
         math.max(0L,
                  OrderInfo.safeSum(LimitOrder.getPartialFee(submitted.matcherFee, submitted.amount, submitted.amount - counter.amount), -20000000L))
       oh.openVolume(submitted.senderPublicKey, pair.priceAsset) shouldBe (BigDecimal(0.00085) * 20000000L).toLong
-<<<<<<< HEAD
-      activeOrderIds(submitted.senderPublicKey, Set(pair.priceAsset)).map(ByteStr(_)) shouldBe Seq(submitted.id()).map(ByteStr(_))
-=======
     }
 
     withClue("orders list of counter owner") {
@@ -471,7 +423,6 @@
 
       activeOrderIdsByPair(submitted.senderPublicKey, pair) shouldBe expected
       allOrderIdsByPair(submitted.senderPublicKey, pair) shouldBe expected
->>>>>>> c9447805
     }
   }
 
@@ -527,9 +478,6 @@
       val remainingSpend = lo.getSpendAmount - submitted2Info1.totalSpend(lo)
       oh.openVolume(submitted2.senderPublicKey, pair.amountAsset) shouldBe remainingSpend + submitted2Info1.remainingFee
       oh.openVolume(submitted2.senderPublicKey, pair.priceAsset) shouldBe 0L
-<<<<<<< HEAD
-      activeOrderIds(submitted2.senderPublicKey, Set(pair.amountAsset)).map(ByteStr(_)) shouldBe Seq(submitted2.id()).map(ByteStr(_))
-=======
       activeOrderIds(submitted2.senderPublicKey) shouldBe Seq(submitted2.id())
     }
   }
@@ -612,7 +560,6 @@
       oh.openVolume(submitted.senderPublicKey, pair.amountAsset) shouldBe 0L
       oh.openVolume(submitted.senderPublicKey, pair.priceAsset) shouldBe 0L
       oh.openVolume(submitted.senderPublicKey, None) shouldBe 0L
->>>>>>> c9447805
     }
   }
 
@@ -685,9 +632,6 @@
 
     oh.openVolume(pk, pair.amountAsset) shouldBe expectedAmountReserved
     oh.openVolume(pk, pair.priceAsset) shouldBe 0L
-<<<<<<< HEAD
-    activeOrderIds(pk, Set(pair.amountAsset)).map(ByteStr(_)) shouldBe Seq(submitted.id()).map(ByteStr(_))
-=======
 
     withClue("orders list") {
       oldestActiveSeqNr(pk) shouldBe Some(2)
@@ -698,7 +642,6 @@
       activeOrderIdsByPair(pk, pair) shouldBe Seq(submitted.id())
       allOrderIdsByPair(pk, pair) shouldBe Seq(submitted.id(), counter.id())
     }
->>>>>>> c9447805
   }
 
   property("Submitted order Canceled during match") {
@@ -818,9 +761,6 @@
     withClue("orders list") {
       val addr = pk.toAddress
 
-<<<<<<< HEAD
-    activeOrderIds(pk, Set(pair.priceAsset)).map(ByteStr(_)) shouldBe Seq(counter.id()).map(ByteStr(_))
-=======
       oldestActiveSeqNr(addr) shouldBe Some(1)
 
       val expected = Seq(counter.id())
@@ -831,7 +771,6 @@
       activeOrderIdsByPair(addr, pair) shouldBe expected
       allOrderIdsByPair(addr, pair) shouldBe expected
     }
->>>>>>> c9447805
   }
 
   property("Sorting by status then timestamp") {
@@ -849,18 +788,6 @@
       OrderAdded(LimitOrder(ord3))
     )
     val exec = OrderExecuted(LimitOrder(ord4), LimitOrder(ord1))
-<<<<<<< HEAD
-    oh.orderExecuted(exec)
-    oh.orderAccepted(OrderAdded(exec.submittedRemaining))
-    oh.orderCanceled(OrderCanceled(LimitOrder(ord3), unmatchable = false))
-    oh.orderAccepted(OrderAdded(LimitOrder(ord5)))
-
-    allOrderIds(ord1.senderPublicKey, Set.empty).map(ByteStr(_)) shouldBe
-      Seq(ord5.id(), ord4.id(), ord2.id(), ord3.id(), ord1.id()).map(ByteStr(_))
-
-    activeOrderIds(ord1.senderPublicKey, Set.empty).map(ByteStr(_)) shouldBe
-      Seq(ord5.id(), ord4.id(), ord2.id()).map(ByteStr(_))
-=======
     oh.processAll(
       exec,
       OrderAdded(exec.submittedRemaining),
@@ -887,7 +814,6 @@
       activeOrderIdsByPair(addr, pair) shouldBe activeOrders
       allOrderIdsByPair(addr, pair) shouldBe allOrders
     }
->>>>>>> c9447805
   }
 
   property("History with more than max limit") {
@@ -908,9 +834,6 @@
     withClue("orders list") {
       oldestActiveSeqNr(pk) shouldBe Some(1)
 
-<<<<<<< HEAD
-    allOrderIds(pk, Set.empty).map(ByteStr(_)) shouldBe (orders.reverse.tail.map(_.id()) :+ newOrder.id()).map(ByteStr(_))
-=======
       // 'last' is canceled, remove it
       val expectedActiveOrders = origOrders.init.reverse :+ newOrder
       activeOrderIds(pk) shouldBe expectedActiveOrders.map(_.id())
@@ -921,7 +844,6 @@
       actualAllOrders should have length matcherSettings.maxOrdersPerRequest
       actualAllOrders shouldBe expectedAllOrders.map(_.id())
     }
->>>>>>> c9447805
   }
 
   property("History with canceled order and more than max limit") {
@@ -958,10 +880,6 @@
       o
     }
 
-<<<<<<< HEAD
-    oh.orderCanceled(OrderCanceled(LimitOrder(orders.last), unmatchable = false))
-    allOrderIds(pk, Set.empty).map(ByteStr(_)) shouldBe orders.reverse.tail.map(_.id()).map(ByteStr(_))
-=======
     orders.patch(2, Nil, 1).map(x => OrderCanceled(LimitOrder(x), unmatchable = false)).foreach(oh.process)
     oh.deleteOrder(pk, orders(1).id()) shouldBe 'right
 
@@ -977,7 +895,6 @@
       val orders = DBUtils.ordersByAddress(db, pk.toAddress, activeOnly = false, 3)
       orders should have size 3
     }
->>>>>>> c9447805
   }
 
   property("Open Portfolio for two assets") {
