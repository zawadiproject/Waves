--- conflicted
+++ resolved
@@ -14,13 +14,7 @@
 import com.wavesplatform.state.{AssetDescription, Blockchain, ByteStr, LeaseBalance, Portfolio}
 import com.wavesplatform.transaction.AssetId
 import com.wavesplatform.transaction.assets.IssueTransactionV1
-<<<<<<< HEAD
-import com.wavesplatform.transaction.assets.exchange.{AssetPair, Order, OrderType}
-import com.wavesplatform.transaction.smart.script.ScriptCompiler
-import com.wavesplatform.utils.NTP
-=======
 import com.wavesplatform.transaction.assets.exchange.AssetPair
->>>>>>> dd6d68a2
 import com.wavesplatform.utx.UtxPool
 import io.netty.channel.group.ChannelGroup
 import org.scalamock.scalatest.PathMockFactory
@@ -46,24 +40,6 @@
   private val obc         = new ConcurrentHashMap[AssetPair, OrderBook]
   private val ob          = new AtomicReference(Map.empty[AssetPair, ActorRef])
 
-<<<<<<< HEAD
-  val pairBuilder = new AssetPairBuilder(settings, blockchain)
-
-  val functionalitySettings = TestFunctionalitySettings.Stub
-  val wallet                = Wallet(WalletSettings(None, Some("matcher"), Some(WalletSeed)))
-  wallet.generateNewAccount()
-
-  val orderHistoryRef = TestActorRef(new Actor {
-    def receive: Receive = {
-      case ValidateOrder(o, _) => sender() ! ValidateOrderResult(o.id(), Right(o))
-      case _                   =>
-    }
-  })
-
-  val obc                                              = new ConcurrentHashMap[AssetPair, OrderBook]
-  val ob                                               = new AtomicReference(Map.empty[AssetPair, ActorRef])
-=======
->>>>>>> dd6d68a2
   def update(ap: AssetPair)(snapshot: OrderBook): Unit = obc.put(ap, snapshot)
 
   private var actor: ActorRef = system.actorOf(
@@ -110,67 +86,6 @@
   }
 
   "MatcherActor" should {
-<<<<<<< HEAD
-
-    "AssetPair with same assets" in {
-      def sameAssetsOrder(): Order =
-        Order.apply(
-          PrivateKeyAccount("123".getBytes()),
-          MatcherAccount,
-          AssetPair(strToSomeAssetId("asset1"), strToSomeAssetId("asset1")),
-          OrderType.BUY,
-          100L,
-          100000000L,
-          1L,
-          1000L,
-          100000L,
-          1: Byte
-        )
-
-      val invalidOrder = sameAssetsOrder()
-      actor ! invalidOrder
-      expectMsg(MatcherResponse(StatusCodes.NotFound, "Amount and price assets must be different"))
-    }
-
-    "Reject order when script fails" in {
-      val sender = PrivateKeyAccount("Trader#1".getBytes)
-
-      val script = ScriptCompiler(
-        """
-          |match tx {
-          |  case _: Order => false
-          |  case _ => false
-          |}
-        """.stripMargin
-      ).explicitGet()._1
-
-      val order = Order(
-        sender,
-        MatcherAccount,
-        AssetPair(strToSomeAssetId("asset#2"), strToSomeAssetId("asset#1")),
-        OrderType.BUY,
-        100L,
-        100000000L,
-        1L,
-        1000L,
-        100000L,
-        1: Byte
-      )
-
-      (blockchain.accountScript _)
-        .when(order.sender.toAddress)
-        .returns(Some(script))
-
-      (blockchain.accountScript _)
-        .when(MatcherAccount.toAddress)
-        .returns(None)
-
-      actor ! order
-      expectMsg(MatcherResponse(StatusCodes.Forbidden, "Order not allowed by sender script"))
-    }
-
-=======
->>>>>>> dd6d68a2
     "return all open markets" in {
       val a1 = strToSomeAssetId("123")
       val a2 = strToSomeAssetId("234")
