--- conflicted
+++ resolved
@@ -69,14 +69,9 @@
             case many => Left(s"Can't resolve correct type for parameterized $placeholder, actual: $argType")
           }
 
-<<<<<<< HEAD
+      case (LIST(tp), LIST(t)) => matchTypes(t, tp, knownTypes)
       case (placeholder: FINAL, _) =>
         Either.cond(placeholder >= UNION.create(argType.l), None, err)
-=======
-      case (TYPEPLACEHOLDER.LIST(tp), LIST(t)) => matchTypes(t, tp, knownTypes)
-      case (placeholder: CONCRETE, _) =>
-        Either.cond(Types.concreteToType(placeholder, knownTypes) >= UNION.create(argType.l), None, err)
->>>>>>> 28e4fcb3
     }
   }
 
