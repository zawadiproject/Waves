--- conflicted
+++ resolved
@@ -16,66 +16,66 @@
   private def addressOrAliasObject(address: AddressOrAlias): Obj =
     Obj(
       Map(
-        "bytes"       -> LazyVal(BYTEVECTOR)(EitherT.pure(address.byteVector))
+        "bytes" -> LazyVal(BYTEVECTOR)(EitherT.pure(address.byteVector))
       )
     )
 
   private val optionByteVector: OPTION = OPTION(BYTEVECTOR)
-  private val listByteVector: LIST = LIST(BYTEVECTOR)
+  private val listByteVector: LIST     = LIST(BYTEVECTOR)
   private val optionAddress            = OPTION(addressType.typeRef)
   private val optionLong: OPTION       = OPTION(LONG)
 
   private val transferType = PredefType(
     "Transfer",
     List(
-      "address"             -> addressOrAliasType.typeRef,
-      "amount"               -> LONG
+      "address" -> addressOrAliasType.typeRef,
+      "amount"  -> LONG
     )
   )
 
   private val listTransfers = LIST(transferType.typeRef)
 
-  private def transferObject(tf: listTransfers.innerType.Underlying /*Transfer*/): Obj =
+  private def transferObject(tf: listTransfers.innerType.Underlying /*Transfer*/ ): Obj =
     Obj(
       Map(
-        "amount"       -> LazyVal(LONG)(EitherT.pure(tf.asInstanceOf[Transfer].amount)),
-        "address"      -> LazyVal(addressOrAliasType.typeRef)(EitherT.pure(addressOrAliasObject(tf.asInstanceOf[Transfer].address)))
+        "amount"  -> LazyVal(LONG)(EitherT.pure(tf.asInstanceOf[Transfer].amount)),
+        "address" -> LazyVal(addressOrAliasType.typeRef)(EitherT.pure(addressOrAliasObject(tf.asInstanceOf[Transfer].address)))
       )
     )
 
   private val transactionType = PredefType(
     "Transaction",
     List(
-      "type"             -> LONG,
-      "id"               -> BYTEVECTOR,
-      "fee"              -> LONG,
-      "feeAssetId"       -> optionByteVector,
-      "timestamp"        -> LONG,
-      "amount"           -> LONG,
-      "bodyBytes"        -> BYTEVECTOR,
-      "senderPk"         -> BYTEVECTOR,
-      "aliasText"        -> STRING,
-      "assetName"        -> BYTEVECTOR,
-      "assetDescription" -> BYTEVECTOR,
-      "attachment"       -> BYTEVECTOR,
-      "decimals"         -> LONG,
-      "chainId"          -> LONG,
-      "version"          -> LONG,
-      "reissuable"       -> BOOLEAN,
-      "proof0"           -> BYTEVECTOR,
-      "proof1"           -> BYTEVECTOR,
-      "proof2"           -> BYTEVECTOR,
-      "proof3"           -> BYTEVECTOR,
-      "proof4"           -> BYTEVECTOR,
-      "proof5"           -> BYTEVECTOR,
-      "proof6"           -> BYTEVECTOR,
-      "proof7"           -> BYTEVECTOR,
-      "proofs"           -> listByteVector,
-      "transferAssetId"  -> optionByteVector,
-      "assetId"          -> BYTEVECTOR,
-      "recipient"        -> addressOrAliasType.typeRef,
-      "minSponsoredAssetFee"           -> optionLong,
-      "transfers"        -> LIST(transferType.typeRef)
+      "type"                 -> LONG,
+      "id"                   -> BYTEVECTOR,
+      "fee"                  -> LONG,
+      "feeAssetId"           -> optionByteVector,
+      "timestamp"            -> LONG,
+      "amount"               -> LONG,
+      "bodyBytes"            -> BYTEVECTOR,
+      "senderPk"             -> BYTEVECTOR,
+      "aliasText"            -> STRING,
+      "assetName"            -> BYTEVECTOR,
+      "assetDescription"     -> BYTEVECTOR,
+      "attachment"           -> BYTEVECTOR,
+      "decimals"             -> LONG,
+      "chainId"              -> LONG,
+      "version"              -> LONG,
+      "reissuable"           -> BOOLEAN,
+      "proof0"               -> BYTEVECTOR,
+      "proof1"               -> BYTEVECTOR,
+      "proof2"               -> BYTEVECTOR,
+      "proof3"               -> BYTEVECTOR,
+      "proof4"               -> BYTEVECTOR,
+      "proof5"               -> BYTEVECTOR,
+      "proof6"               -> BYTEVECTOR,
+      "proof7"               -> BYTEVECTOR,
+      "proofs"               -> listByteVector,
+      "transferAssetId"      -> optionByteVector,
+      "assetId"              -> BYTEVECTOR,
+      "recipient"            -> addressOrAliasType.typeRef,
+      "minSponsoredAssetFee" -> optionLong,
+      "transfers"            -> LIST(transferType.typeRef)
     )
   )
   private def proofBinding(tx: Transaction, x: Int): LazyVal =
@@ -100,25 +100,26 @@
         "assetId"         -> LazyVal(BYTEVECTOR)(EitherT.fromEither(tx.assetId)),
         "recipient" -> LazyVal(addressOrAliasType.typeRef)(EitherT.fromEither(tx.recipient.map(bv =>
           Obj(Map("bytes" -> LazyVal(BYTEVECTOR)(EitherT.pure(bv))))))),
-        "attachment"       -> LazyVal(BYTEVECTOR)(EitherT.fromEither(tx.attachment)),
-        "assetName"        -> LazyVal(BYTEVECTOR)(EitherT.fromEither(tx.assetName)),
-        "assetDescription" -> LazyVal(BYTEVECTOR)(EitherT.fromEither(tx.assetDescription)),
-        "reissuable"       -> LazyVal(BOOLEAN)(EitherT.fromEither(tx.reissuable)),
-        "aliasText"        -> LazyVal(STRING)(EitherT.fromEither(tx.aliasText)),
-        "decimals"         -> LazyVal(LONG)(EitherT.fromEither(tx.decimals.map(_.toLong))),
-        "chainId"          -> LazyVal(LONG)(EitherT.fromEither(tx.chainId.map(_.toLong))),
-        "version"          -> LazyVal(LONG)(EitherT.fromEither(tx.version.map(_.toLong))),
-        "minSponsoredAssetFee"     -> LazyVal(optionLong)(EitherT.fromEither(tx.minSponsoredAssetFee.map(_.asInstanceOf[optionLong.Underlying]))),
-        "transfers"        -> LazyVal(listTransfers)(EitherT.fromEither(tx.transfers.map(tl => tl.map(t => transferObject(t.asInstanceOf[listTransfers.innerType.Underlying])).asInstanceOf[listTransfers.Underlying]))),
-        "proof0"           -> proofBinding(tx, 0),
-        "proof1"           -> proofBinding(tx, 1),
-        "proof2"           -> proofBinding(tx, 2),
-        "proof3"           -> proofBinding(tx, 3),
-        "proof4"           -> proofBinding(tx, 4),
-        "proof5"           -> proofBinding(tx, 5),
-        "proof6"           -> proofBinding(tx, 6),
-        "proof7"           -> proofBinding(tx, 7),
-        "proofs"           -> LazyVal(listByteVector)(EitherT.fromEither(tx.proofs.map(_.asInstanceOf[listByteVector.Underlying])))
+        "attachment"           -> LazyVal(BYTEVECTOR)(EitherT.fromEither(tx.attachment)),
+        "assetName"            -> LazyVal(BYTEVECTOR)(EitherT.fromEither(tx.assetName)),
+        "assetDescription"     -> LazyVal(BYTEVECTOR)(EitherT.fromEither(tx.assetDescription)),
+        "reissuable"           -> LazyVal(BOOLEAN)(EitherT.fromEither(tx.reissuable)),
+        "aliasText"            -> LazyVal(STRING)(EitherT.fromEither(tx.aliasText)),
+        "decimals"             -> LazyVal(LONG)(EitherT.fromEither(tx.decimals.map(_.toLong))),
+        "chainId"              -> LazyVal(LONG)(EitherT.fromEither(tx.chainId.map(_.toLong))),
+        "version"              -> LazyVal(LONG)(EitherT.fromEither(tx.version.map(_.toLong))),
+        "minSponsoredAssetFee" -> LazyVal(optionLong)(EitherT.fromEither(tx.minSponsoredAssetFee.map(_.asInstanceOf[optionLong.Underlying]))),
+        "transfers" -> LazyVal(listTransfers)(EitherT.fromEither(tx.transfers.map(tl =>
+          tl.map(t => transferObject(t.asInstanceOf[listTransfers.innerType.Underlying])).asInstanceOf[listTransfers.Underlying]))),
+        "proof0" -> proofBinding(tx, 0),
+        "proof1" -> proofBinding(tx, 1),
+        "proof2" -> proofBinding(tx, 2),
+        "proof3" -> proofBinding(tx, 3),
+        "proof4" -> proofBinding(tx, 4),
+        "proof5" -> proofBinding(tx, 5),
+        "proof6" -> proofBinding(tx, 6),
+        "proof7" -> proofBinding(tx, 7),
+        "proofs" -> LazyVal(listByteVector)(EitherT.fromEither(tx.proofs.map(_.asInstanceOf[listByteVector.Underlying])))
       ))
 
   def build(env: Environment): EvaluationContext = {
@@ -198,16 +199,10 @@
       }
 
     EvaluationContext.build(
-<<<<<<< HEAD
-      types = Seq(addressType, addressOrAliasType, transactionType),
+      types = Seq(addressType, addressOrAliasType, transactionType, transferType),
       caseTypes = Seq.empty,
       letDefs = Map(("height", LazyVal(LONG)(EitherT(heightCoeval))), ("tx", LazyVal(TYPEREF(transactionType.name))(EitherT(txCoeval)))),
       functions = Seq(
-=======
-      Seq(addressType, addressOrAliasType, transactionType, transferType),
-      Map(("height", LazyVal(LONG)(EitherT(heightCoeval))), ("tx", LazyVal(TYPEREF(transactionType.name))(EitherT(txCoeval)))),
-      Seq(
->>>>>>> 1dc326cd
         txByIdF,
         txHeightByIdF,
         getLongF,
