package com.wavesplatform.lang.v1.evaluator.ctx.impl.waves

import cats.data.EitherT
import cats.implicits._
import com.wavesplatform.lang.v1.compiler.Terms._
import com.wavesplatform.lang.v1.compiler.Types.{BYTEVECTOR, LONG, STRING, _}
import com.wavesplatform.lang.v1.evaluator.FunctionIds._
import com.wavesplatform.lang.v1.evaluator.ctx._
import com.wavesplatform.lang.v1.evaluator.ctx.impl.PureContext.fromOption
import com.wavesplatform.lang.v1.evaluator.ctx.impl.{EnvironmentFunctions, PureContext}
import com.wavesplatform.lang.v1.traits._
import com.wavesplatform.lang.v1.traits.domain.{OrdType, Recipient}
import com.wavesplatform.lang.v1.{CTX, FunctionHeader}
import monix.eval.Coeval
import scodec.bits.ByteVector

object WavesContext {

  import Bindings._
  import Types._

  def build(env: Environment, orderTypeVarsEnabled: Boolean = false): CTX = {
    val environmentFunctions = new EnvironmentFunctions(env)

    def getDataFromStateF(name: String, internalName: Short, dataType: DataType): BaseFunction =
      NativeFunction(
        name,
        100,
        internalName,
        UNION(dataType.innerType, UNIT),
        "get data from the accaunt state",
        ("addressOrAlias", addressOrAliasType, "accaunt"),
        ("key", STRING, "key")
      ) {
        case (addressOrAlias: CaseObj) :: (k: String) :: Nil => environmentFunctions.getData(addressOrAlias, k, dataType).map(fromOption)
        case _                                               => ???
      }

    val getIntegerFromStateF: BaseFunction = getDataFromStateF("getInteger", DATA_LONG_FROM_STATE, DataType.Long)
    val getBooleanFromStateF: BaseFunction = getDataFromStateF("getBoolean", DATA_BOOLEAN_FROM_STATE, DataType.Boolean)
    val getBinaryFromStateF: BaseFunction  = getDataFromStateF("getBinary", DATA_BYTES_FROM_STATE, DataType.ByteArray)
    val getStringFromStateF: BaseFunction  = getDataFromStateF("getString", DATA_STRING_FROM_STATE, DataType.String)

    def getDataFromArrayF(name: String, internalName: Short, dataType: DataType): BaseFunction =
      NativeFunction(
        name,
        10,
        internalName,
        UNION(dataType.innerType, UNIT),
        "Find and extract data by key",
        ("data", LIST(dataEntryType.typeRef), "DataEntry vector, usally tx.data"),
        ("key", STRING, "key")
      ) {
        case (data: IndexedSeq[CaseObj] @unchecked) :: (key: String) :: Nil =>
          data.find(_.fields("key") == key).map(_.fields("value")) match {
            case Some(n: Long) if dataType == DataType.Long            => Right(n)
            case Some(b: Boolean) if dataType == DataType.Boolean      => Right(b)
            case Some(b: ByteVector) if dataType == DataType.ByteArray => Right(b)
            case Some(s: String) if dataType == DataType.String        => Right(s)
            case _                                                     => Right(())
          }
        case _ => ???
      }

    val getIntegerFromArrayF: BaseFunction = getDataFromArrayF("getInteger", DATA_LONG_FROM_ARRAY, DataType.Long)
    val getBooleanFromArrayF: BaseFunction = getDataFromArrayF("getBoolean", DATA_BOOLEAN_FROM_ARRAY, DataType.Boolean)
    val getBinaryFromArrayF: BaseFunction  = getDataFromArrayF("getBinary", DATA_BYTES_FROM_ARRAY, DataType.ByteArray)
    val getStringFromArrayF: BaseFunction  = getDataFromArrayF("getString", DATA_STRING_FROM_ARRAY, DataType.String)

    def getDataByIndexF(name: String, dataType: DataType): BaseFunction =
<<<<<<< HEAD
      UserFunction(
        name,
        UNION(dataType.innerType, UNIT),
        "Extract data by index",
        ("data", LIST(dataEntryType.typeRef), "DataEntry vector, usally tx.data"),
        ("index", LONG, "index")
      ) {
        case data :: index :: Nil =>
          BLOCK(
            LET("@val", GETTER(FUNCTION_CALL(PureContext.getElement, List(data, index)), "value")),
            IF(FUNCTION_CALL(PureContext._isInstanceOf, List(REF("@val"), CONST_STRING(dataType.innerType.name))), REF("@val"), REF("unit"))
          )
        case _ => ???
=======
      UserFunction(name, UNION(dataType.innerType, UNIT), "Extract data by index", ("@data", LIST(dataEntryType.typeRef), "DataEntry vector, usally tx.data"), ("@index", LONG, "index")) {
        BLOCK(
          LET("@val", GETTER(FUNCTION_CALL(PureContext.getElement, List(REF("@data"), REF("@index"))), "value")),
          IF(FUNCTION_CALL(PureContext._isInstanceOf, List(REF("@val"), CONST_STRING(dataType.innerType.name))), REF("@val"), REF("unit"))
        )
>>>>>>> 272596ca
      }

    val getIntegerByIndexF: BaseFunction = getDataByIndexF("getInteger", DataType.Long)
    val getBooleanByIndexF: BaseFunction = getDataByIndexF("getBoolean", DataType.Boolean)
    val getBinaryByIndexF: BaseFunction  = getDataByIndexF("getBinary", DataType.ByteArray)
    val getStringByIndexF: BaseFunction  = getDataByIndexF("getString", DataType.String)

    def secureHashExpr(xs: EXPR): EXPR = FUNCTION_CALL(
      FunctionHeader.Native(KECCAK256),
      List(
        FUNCTION_CALL(
          FunctionHeader.Native(BLAKE256),
          List(xs)
        )
      )
    )

<<<<<<< HEAD
    val addressFromPublicKeyF: BaseFunction =
      UserFunction("addressFromPublicKey", addressType.typeRef, "Convert public key to accaunt address", ("publicKey", BYTEVECTOR, "public key")) {
        case pk :: Nil =>
          FUNCTION_CALL(
            FunctionHeader.User("Address"),
            List(
              BLOCK(
                LET(
                  "@afpk_withoutChecksum",
                  FUNCTION_CALL(
                    PureContext.sumByteVector,
                    List(
                      CONST_BYTEVECTOR(ByteVector(EnvironmentFunctions.AddressVersion, env.networkByte)),
                      // publicKeyHash
                      FUNCTION_CALL(
                        PureContext.takeBytes,
                        List(
                          secureHashExpr(pk),
                          CONST_LONG(EnvironmentFunctions.HashLength)
                        )
                      )
                    )
                  )
                ),
                // bytes
                FUNCTION_CALL(
                  PureContext.sumByteVector,
                  List(
                    REF("@afpk_withoutChecksum"),
                    FUNCTION_CALL(
                      PureContext.takeBytes,
                      List(
                        secureHashExpr(REF("@afpk_withoutChecksum")),
                        CONST_LONG(EnvironmentFunctions.ChecksumLength)
                      )
=======
    val addressFromPublicKeyF: BaseFunction = UserFunction("addressFromPublicKey", addressType.typeRef, "Convert public key to accaunt address", ("@publicKey", BYTEVECTOR, "public key")) {
      FUNCTION_CALL(
        FunctionHeader.User("Address"),
        List(
          BLOCK(
            LET(
              "@afpk_withoutChecksum",
              FUNCTION_CALL(
                PureContext.sumByteVector,
                List(
                  CONST_BYTEVECTOR(ByteVector(EnvironmentFunctions.AddressVersion, env.networkByte)),
                  // publicKeyHash
                  FUNCTION_CALL(
                    PureContext.takeBytes,
                    List(
                      secureHashExpr(REF("@publicKey")),
                      CONST_LONG(EnvironmentFunctions.HashLength)
>>>>>>> 272596ca
                    )
                  )
                )
              )
            ),
            // bytes
            FUNCTION_CALL(
              PureContext.sumByteVector,
              List(
                REF("@afpk_withoutChecksum"),
                FUNCTION_CALL(
                  PureContext.takeBytes,
                  List(
                    secureHashExpr(REF("@afpk_withoutChecksum")),
                    CONST_LONG(EnvironmentFunctions.ChecksumLength)
                  )
                )
              )
            )
          )
<<<<<<< HEAD
        case _ => ???
      }
=======
        )
      )
    }
>>>>>>> 272596ca

    def removePrefixExpr(str: EXPR, prefix: String): EXPR = IF(
      FUNCTION_CALL(
        PureContext.eq,
        List(
          FUNCTION_CALL(PureContext.takeString, List(str, CONST_LONG(prefix.length))),
          CONST_STRING(prefix)
        )
      ),
      FUNCTION_CALL(PureContext.dropString, List(str, CONST_LONG(prefix.length))),
      str
    )

    def verifyAddressChecksumExpr(addressBytes: EXPR): EXPR = FUNCTION_CALL(
      PureContext.eq,
      List(
        // actual checksum
        FUNCTION_CALL(PureContext.takeRightBytes, List(addressBytes, CONST_LONG(EnvironmentFunctions.ChecksumLength))),
        // generated checksum
        FUNCTION_CALL(
          PureContext.takeBytes,
          List(
            secureHashExpr(FUNCTION_CALL(PureContext.dropRightBytes, List(addressBytes, CONST_LONG(EnvironmentFunctions.ChecksumLength)))),
            CONST_LONG(EnvironmentFunctions.ChecksumLength)
          )
        )
      )
    )

<<<<<<< HEAD
    val addressFromStringF: BaseFunction =
      UserFunction("addressFromString", optionAddress, "Decode accaunt address", ("string", STRING, "string address represntation")) {
        case (str: EXPR) :: Nil =>
          BLOCK(
            LET("@afs_addrBytes", FUNCTION_CALL(FunctionHeader.Native(FROMBASE58), List(removePrefixExpr(str, EnvironmentFunctions.AddressPrefix)))),
            IF(
              FUNCTION_CALL(
                PureContext.eq,
                List(
                  FUNCTION_CALL(PureContext.sizeBytes, List(REF("@afs_addrBytes"))),
                  CONST_LONG(EnvironmentFunctions.AddressLength)
                )
              ),
              IF(
                // version
                FUNCTION_CALL(
                  PureContext.eq,
                  List(
                    FUNCTION_CALL(PureContext.takeBytes, List(REF("@afs_addrBytes"), CONST_LONG(1))),
                    CONST_BYTEVECTOR(ByteVector(EnvironmentFunctions.AddressVersion))
                  )
                ),
                IF(
                  // networkByte
                  FUNCTION_CALL(
                    PureContext.eq,
                    List(
                      FUNCTION_CALL(
                        PureContext.takeBytes,
                        List(
                          FUNCTION_CALL(PureContext.dropBytes, List(REF("@afs_addrBytes"), CONST_LONG(1))),
                          CONST_LONG(1)
                        )
                      ),
                      CONST_BYTEVECTOR(ByteVector(env.networkByte))
                    )
                  ),
                  IF(
                    verifyAddressChecksumExpr(REF("@afs_addrBytes")),
                    FUNCTION_CALL(FunctionHeader.User("Address"), List(REF("@afs_addrBytes"))),
                    REF("unit")
                  ),
                  REF("unit")
                ),
                REF("unit")
              ),
              REF("unit")
            )
          )
        case _ => ???
      }
=======
    val addressFromStringF: BaseFunction = UserFunction("addressFromString", optionAddress, "Decode accaunt address", ("@string", STRING, "string address represntation")) {
      BLOCK(
        LET("@afs_addrBytes",
          FUNCTION_CALL(FunctionHeader.Native(FROMBASE58), List(removePrefixExpr(REF("@string"), EnvironmentFunctions.AddressPrefix)))),
        IF(
          FUNCTION_CALL(
            PureContext.eq,
            List(
              FUNCTION_CALL(PureContext.sizeBytes, List(REF("@afs_addrBytes"))),
              CONST_LONG(EnvironmentFunctions.AddressLength)
            )
          ),
          IF(
            // version
            FUNCTION_CALL(
              PureContext.eq,
              List(
                FUNCTION_CALL(PureContext.takeBytes, List(REF("@afs_addrBytes"), CONST_LONG(1))),
                CONST_BYTEVECTOR(ByteVector(EnvironmentFunctions.AddressVersion))
              )
            ),
            IF(
              // networkByte
              FUNCTION_CALL(
                PureContext.eq,
                List(
                  FUNCTION_CALL(
                    PureContext.takeBytes,
                    List(
                      FUNCTION_CALL(PureContext.dropBytes, List(REF("@afs_addrBytes"), CONST_LONG(1))),
                      CONST_LONG(1)
                    )
                  ),
                  CONST_BYTEVECTOR(ByteVector(env.networkByte))
                )
              ),
              IF(
                verifyAddressChecksumExpr(REF("@afs_addrBytes")),
                FUNCTION_CALL(FunctionHeader.User("Address"), List(REF("@afs_addrBytes"))),
                REF("unit")
              ),
              REF("unit")
            ),
            REF("unit")
          ),
          REF("unit")
        )
      )
    }
>>>>>>> 272596ca

    val addressFromRecipientF: BaseFunction =
      NativeFunction(
        "addressFromRecipient",
        100,
        ADDRESSFROMRECIPIENT,
        addressType.typeRef,
        "Extract address or lookup alias",
        ("AddressOrAlias", addressOrAliasType, "address or alias, usally tx.recipient")
      ) {
        case (c @ CaseObj(addressType.typeRef, _)) :: Nil => Right(c)
        case CaseObj(aliasType.typeRef, fields) :: Nil =>
          environmentFunctions
            .addressFromAlias(fields("alias").asInstanceOf[String])
            .map(resolved => CaseObj(addressType.typeRef, Map("bytes" -> resolved.bytes)))
        case _ => ???
      }

    val inputEntityCoeval: Coeval[Either[String, CaseObj]] =
      Coeval.evalOnce(
        env.inputEntity
          .eliminate(
            tx => transactionObject(tx).asRight[String],
            _.eliminate(
              o => orderObject(o).asRight[String],
              _ => "Expected Transaction or Order".asLeft[CaseObj]
            )
          ))

    val heightCoeval: Coeval[Either[String, Long]] = Coeval.evalOnce(Right(env.height))

    val txByIdF: BaseFunction = {
      val returnType = com.wavesplatform.lang.v1.compiler.Types.UNION.create(com.wavesplatform.lang.v1.compiler.Types.UNIT +: anyTransactionType.l)
      NativeFunction("transactionById", 100, GETTRANSACTIONBYID, returnType, "Lookup transaction", ("id", BYTEVECTOR, "transaction Id")) {
        case (id: ByteVector) :: Nil =>
          val maybeDomainTx = env.transactionById(id.toArray).map(transactionObject)
          Right(fromOption(maybeDomainTx))
        case _ => ???
      }
    }

    def caseObjToRecipient(c: CaseObj): Recipient = c.caseType.name match {
      case addressType.typeRef.name => Recipient.Address(c.fields("bytes").asInstanceOf[ByteVector])
      case aliasType.typeRef.name   => Recipient.Alias(c.fields("alias").asInstanceOf[String])
      case _                        => ???
    }

    val assetBalanceF: BaseFunction =
      NativeFunction(
        "assetBalance",
        100,
        ACCOUNTASSETBALANCE,
        LONG,
        "get asset balance for account",
        ("addressOrAlias", addressOrAliasType, "account"),
        ("assetId", UNION(UNIT, BYTEVECTOR), "assetId (WAVES if none)")
      ) {
        case (c: CaseObj) :: (()) :: Nil                  => env.accountBalanceOf(caseObjToRecipient(c), None)
        case (c: CaseObj) :: (assetId: ByteVector) :: Nil => env.accountBalanceOf(caseObjToRecipient(c), Some(assetId.toArray))

        case _ => ???
      }

<<<<<<< HEAD
    val wavesBalanceF: UserFunction =
      UserFunction("wavesBalance", LONG, "get WAVES balanse for account", ("addressOrAlias", addressOrAliasType, "account")) {
        case aoa :: Nil => FUNCTION_CALL(assetBalanceF.header, List(aoa, REF("unit")))
        case _          => ???
      }
=======
    val wavesBalanceF: UserFunction = UserFunction("wavesBalance", LONG, "get WAVES balanse for account", ("@addressOrAlias", addressOrAliasType, "account")) {
      FUNCTION_CALL(assetBalanceF.header, List(REF("@addressOrAlias"), REF("unit")))
    }
>>>>>>> 272596ca

    val txHeightByIdF: BaseFunction = NativeFunction(
      "transactionHeightById",
      100,
      TRANSACTIONHEIGHTBYID,
      optionLong,
      "get height when transaction was stored to blockchain",
      ("id", BYTEVECTOR, "transaction Id")
    ) {
      case (id: ByteVector) :: Nil => Right(fromOption(env.transactionHeightById(id.toArray)))
      case _                       => ???
    }

    val sellOrdTypeCoeval: Coeval[Either[String, CaseObj]] = Coeval(Right(ordType(OrdType.Sell)))
    val buyOrdTypeCoeval: Coeval[Either[String, CaseObj]]  = Coeval(Right(ordType(OrdType.Buy)))

    val defaultVars = Map(
      ("height", ((com.wavesplatform.lang.v1.compiler.Types.LONG, "Current blockchain height"), LazyVal(EitherT(heightCoeval)))),
      ("tx", ((scriptInputType, "Processing transaction"), LazyVal(EitherT(inputEntityCoeval))))
    )

    val orderTypeVars = Map(
      ("Sell", ((ordTypeType, "Sell OrderType"), LazyVal(EitherT(sellOrdTypeCoeval)))),
      ("Buy", ((ordTypeType, "Buy OrderType"), LazyVal(EitherT(buyOrdTypeCoeval))))
    )

    implicit class BuilderOps[A](fa: A) {
      def |>(cond: Boolean)(f: A => A): A = {
        if (cond) f(fa)
        else fa
      }
    }

    val vars: Map[String, ((FINAL, String), LazyVal)] =
      defaultVars
        .|>(orderTypeVarsEnabled)(_ ++ orderTypeVars)

    val functions = Array(
      txByIdF,
      txHeightByIdF,
      getIntegerFromStateF,
      getBooleanFromStateF,
      getBinaryFromStateF,
      getStringFromStateF,
      getIntegerFromArrayF,
      getBooleanFromArrayF,
      getBinaryFromArrayF,
      getStringFromArrayF,
      getIntegerByIndexF,
      getBooleanByIndexF,
      getBinaryByIndexF,
      getStringByIndexF,
      addressFromPublicKeyF,
      addressFromStringF,
      addressFromRecipientF,
      assetBalanceF,
      wavesBalanceF
    )

    CTX(Types.wavesTypes, vars, functions)
  }
}<|MERGE_RESOLUTION|>--- conflicted
+++ resolved
@@ -68,27 +68,11 @@
     val getStringFromArrayF: BaseFunction  = getDataFromArrayF("getString", DATA_STRING_FROM_ARRAY, DataType.String)
 
     def getDataByIndexF(name: String, dataType: DataType): BaseFunction =
-<<<<<<< HEAD
-      UserFunction(
-        name,
-        UNION(dataType.innerType, UNIT),
-        "Extract data by index",
-        ("data", LIST(dataEntryType.typeRef), "DataEntry vector, usally tx.data"),
-        ("index", LONG, "index")
-      ) {
-        case data :: index :: Nil =>
-          BLOCK(
-            LET("@val", GETTER(FUNCTION_CALL(PureContext.getElement, List(data, index)), "value")),
-            IF(FUNCTION_CALL(PureContext._isInstanceOf, List(REF("@val"), CONST_STRING(dataType.innerType.name))), REF("@val"), REF("unit"))
-          )
-        case _ => ???
-=======
       UserFunction(name, UNION(dataType.innerType, UNIT), "Extract data by index", ("@data", LIST(dataEntryType.typeRef), "DataEntry vector, usally tx.data"), ("@index", LONG, "index")) {
         BLOCK(
           LET("@val", GETTER(FUNCTION_CALL(PureContext.getElement, List(REF("@data"), REF("@index"))), "value")),
           IF(FUNCTION_CALL(PureContext._isInstanceOf, List(REF("@val"), CONST_STRING(dataType.innerType.name))), REF("@val"), REF("unit"))
         )
->>>>>>> 272596ca
       }
 
     val getIntegerByIndexF: BaseFunction = getDataByIndexF("getInteger", DataType.Long)
@@ -106,89 +90,48 @@
       )
     )
 
-<<<<<<< HEAD
-    val addressFromPublicKeyF: BaseFunction =
-      UserFunction("addressFromPublicKey", addressType.typeRef, "Convert public key to accaunt address", ("publicKey", BYTEVECTOR, "public key")) {
-        case pk :: Nil =>
-          FUNCTION_CALL(
-            FunctionHeader.User("Address"),
-            List(
-              BLOCK(
-                LET(
-                  "@afpk_withoutChecksum",
-                  FUNCTION_CALL(
-                    PureContext.sumByteVector,
-                    List(
-                      CONST_BYTEVECTOR(ByteVector(EnvironmentFunctions.AddressVersion, env.networkByte)),
-                      // publicKeyHash
-                      FUNCTION_CALL(
-                        PureContext.takeBytes,
-                        List(
-                          secureHashExpr(pk),
-                          CONST_LONG(EnvironmentFunctions.HashLength)
-                        )
+    val addressFromPublicKeyF: BaseFunction = UserFunction("addressFromPublicKey", addressType.typeRef, "Convert public key to accaunt address", ("@publicKey", BYTEVECTOR, "public key")) {
+
+        FUNCTION_CALL(
+          FunctionHeader.User("Address"),
+          List(
+            BLOCK(
+              LET(
+                "@afpk_withoutChecksum",
+                FUNCTION_CALL(
+                  PureContext.sumByteVector,
+                  List(
+                    CONST_BYTEVECTOR(ByteVector(EnvironmentFunctions.AddressVersion, env.networkByte)),
+                    // publicKeyHash
+                    FUNCTION_CALL(
+                      PureContext.takeBytes,
+                      List(
+                        secureHashExpr(REF("@publicKey")),
+                        CONST_LONG(EnvironmentFunctions.HashLength)
                       )
                     )
                   )
-                ),
-                // bytes
-                FUNCTION_CALL(
-                  PureContext.sumByteVector,
-                  List(
-                    REF("@afpk_withoutChecksum"),
-                    FUNCTION_CALL(
-                      PureContext.takeBytes,
-                      List(
-                        secureHashExpr(REF("@afpk_withoutChecksum")),
-                        CONST_LONG(EnvironmentFunctions.ChecksumLength)
-                      )
-=======
-    val addressFromPublicKeyF: BaseFunction = UserFunction("addressFromPublicKey", addressType.typeRef, "Convert public key to accaunt address", ("@publicKey", BYTEVECTOR, "public key")) {
-      FUNCTION_CALL(
-        FunctionHeader.User("Address"),
-        List(
-          BLOCK(
-            LET(
-              "@afpk_withoutChecksum",
+                )
+              ),
+              // bytes
               FUNCTION_CALL(
                 PureContext.sumByteVector,
                 List(
-                  CONST_BYTEVECTOR(ByteVector(EnvironmentFunctions.AddressVersion, env.networkByte)),
-                  // publicKeyHash
+                  REF("@afpk_withoutChecksum"),
                   FUNCTION_CALL(
                     PureContext.takeBytes,
                     List(
-                      secureHashExpr(REF("@publicKey")),
-                      CONST_LONG(EnvironmentFunctions.HashLength)
->>>>>>> 272596ca
+                      secureHashExpr(REF("@afpk_withoutChecksum")),
+                      CONST_LONG(EnvironmentFunctions.ChecksumLength)
                     )
-                  )
-                )
-              )
-            ),
-            // bytes
-            FUNCTION_CALL(
-              PureContext.sumByteVector,
-              List(
-                REF("@afpk_withoutChecksum"),
-                FUNCTION_CALL(
-                  PureContext.takeBytes,
-                  List(
-                    secureHashExpr(REF("@afpk_withoutChecksum")),
-                    CONST_LONG(EnvironmentFunctions.ChecksumLength)
                   )
                 )
               )
             )
           )
-<<<<<<< HEAD
-        case _ => ???
-      }
-=======
-        )
-      )
-    }
->>>>>>> 272596ca
+        )
+
+    }
 
     def removePrefixExpr(str: EXPR, prefix: String): EXPR = IF(
       FUNCTION_CALL(
@@ -218,109 +161,56 @@
       )
     )
 
-<<<<<<< HEAD
-    val addressFromStringF: BaseFunction =
-      UserFunction("addressFromString", optionAddress, "Decode accaunt address", ("string", STRING, "string address represntation")) {
-        case (str: EXPR) :: Nil =>
-          BLOCK(
-            LET("@afs_addrBytes", FUNCTION_CALL(FunctionHeader.Native(FROMBASE58), List(removePrefixExpr(str, EnvironmentFunctions.AddressPrefix)))),
+    val addressFromStringF: BaseFunction = UserFunction("addressFromString", optionAddress, "Decode accaunt address", ("@string", STRING, "string address represntation")) {
+
+        BLOCK(
+          LET("@afs_addrBytes", FUNCTION_CALL(FunctionHeader.Native(FROMBASE58), List(removePrefixExpr(REF("@string"), EnvironmentFunctions.AddressPrefix)))),
+          IF(
+            FUNCTION_CALL(
+              PureContext.eq,
+              List(
+                FUNCTION_CALL(PureContext.sizeBytes, List(REF("@afs_addrBytes"))),
+                CONST_LONG(EnvironmentFunctions.AddressLength)
+              )
+            ),
             IF(
+              // version
               FUNCTION_CALL(
                 PureContext.eq,
                 List(
-                  FUNCTION_CALL(PureContext.sizeBytes, List(REF("@afs_addrBytes"))),
-                  CONST_LONG(EnvironmentFunctions.AddressLength)
+                  FUNCTION_CALL(PureContext.takeBytes, List(REF("@afs_addrBytes"), CONST_LONG(1))),
+                  CONST_BYTEVECTOR(ByteVector(EnvironmentFunctions.AddressVersion))
                 )
               ),
               IF(
-                // version
+                // networkByte
                 FUNCTION_CALL(
                   PureContext.eq,
                   List(
-                    FUNCTION_CALL(PureContext.takeBytes, List(REF("@afs_addrBytes"), CONST_LONG(1))),
-                    CONST_BYTEVECTOR(ByteVector(EnvironmentFunctions.AddressVersion))
+                    FUNCTION_CALL(
+                      PureContext.takeBytes,
+                      List(
+                        FUNCTION_CALL(PureContext.dropBytes, List(REF("@afs_addrBytes"), CONST_LONG(1))),
+                        CONST_LONG(1)
+                      )
+                    ),
+                    CONST_BYTEVECTOR(ByteVector(env.networkByte))
                   )
                 ),
                 IF(
-                  // networkByte
-                  FUNCTION_CALL(
-                    PureContext.eq,
-                    List(
-                      FUNCTION_CALL(
-                        PureContext.takeBytes,
-                        List(
-                          FUNCTION_CALL(PureContext.dropBytes, List(REF("@afs_addrBytes"), CONST_LONG(1))),
-                          CONST_LONG(1)
-                        )
-                      ),
-                      CONST_BYTEVECTOR(ByteVector(env.networkByte))
-                    )
-                  ),
-                  IF(
-                    verifyAddressChecksumExpr(REF("@afs_addrBytes")),
-                    FUNCTION_CALL(FunctionHeader.User("Address"), List(REF("@afs_addrBytes"))),
-                    REF("unit")
-                  ),
+                  verifyAddressChecksumExpr(REF("@afs_addrBytes")),
+                  FUNCTION_CALL(FunctionHeader.User("Address"), List(REF("@afs_addrBytes"))),
                   REF("unit")
                 ),
                 REF("unit")
               ),
               REF("unit")
-            )
-          )
-        case _ => ???
-      }
-=======
-    val addressFromStringF: BaseFunction = UserFunction("addressFromString", optionAddress, "Decode accaunt address", ("@string", STRING, "string address represntation")) {
-      BLOCK(
-        LET("@afs_addrBytes",
-          FUNCTION_CALL(FunctionHeader.Native(FROMBASE58), List(removePrefixExpr(REF("@string"), EnvironmentFunctions.AddressPrefix)))),
-        IF(
-          FUNCTION_CALL(
-            PureContext.eq,
-            List(
-              FUNCTION_CALL(PureContext.sizeBytes, List(REF("@afs_addrBytes"))),
-              CONST_LONG(EnvironmentFunctions.AddressLength)
-            )
-          ),
-          IF(
-            // version
-            FUNCTION_CALL(
-              PureContext.eq,
-              List(
-                FUNCTION_CALL(PureContext.takeBytes, List(REF("@afs_addrBytes"), CONST_LONG(1))),
-                CONST_BYTEVECTOR(ByteVector(EnvironmentFunctions.AddressVersion))
-              )
-            ),
-            IF(
-              // networkByte
-              FUNCTION_CALL(
-                PureContext.eq,
-                List(
-                  FUNCTION_CALL(
-                    PureContext.takeBytes,
-                    List(
-                      FUNCTION_CALL(PureContext.dropBytes, List(REF("@afs_addrBytes"), CONST_LONG(1))),
-                      CONST_LONG(1)
-                    )
-                  ),
-                  CONST_BYTEVECTOR(ByteVector(env.networkByte))
-                )
-              ),
-              IF(
-                verifyAddressChecksumExpr(REF("@afs_addrBytes")),
-                FUNCTION_CALL(FunctionHeader.User("Address"), List(REF("@afs_addrBytes"))),
-                REF("unit")
-              ),
-              REF("unit")
             ),
             REF("unit")
-          ),
-          REF("unit")
-        )
-      )
-    }
->>>>>>> 272596ca
+          )
+        )
+
+    }
 
     val addressFromRecipientF: BaseFunction =
       NativeFunction(
@@ -384,17 +274,10 @@
         case _ => ???
       }
 
-<<<<<<< HEAD
-    val wavesBalanceF: UserFunction =
-      UserFunction("wavesBalance", LONG, "get WAVES balanse for account", ("addressOrAlias", addressOrAliasType, "account")) {
-        case aoa :: Nil => FUNCTION_CALL(assetBalanceF.header, List(aoa, REF("unit")))
-        case _          => ???
-      }
-=======
     val wavesBalanceF: UserFunction = UserFunction("wavesBalance", LONG, "get WAVES balanse for account", ("@addressOrAlias", addressOrAliasType, "account")) {
-      FUNCTION_CALL(assetBalanceF.header, List(REF("@addressOrAlias"), REF("unit")))
-    }
->>>>>>> 272596ca
+       FUNCTION_CALL(assetBalanceF.header, List(REF("@addressOrAlias"), REF("unit")))
+
+    }
 
     val txHeightByIdF: BaseFunction = NativeFunction(
       "transactionHeightById",
