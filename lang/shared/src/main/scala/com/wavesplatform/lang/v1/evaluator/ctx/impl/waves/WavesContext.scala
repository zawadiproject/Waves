--- conflicted
+++ resolved
@@ -21,15 +21,9 @@
     val environmentFunctions = new EnvironmentFunctions(env)
 
     def getdataF(name: String, internalName: Short, dataType: DataType): BaseFunction =
-<<<<<<< HEAD
-      NativeFunction(name, 100, internalName, UNION(dataType.innerType, UNIT), "address" -> addressType.typeRef, "key" -> STRING) {
-        case (addr: CaseObj) :: (k: String) :: Nil => environmentFunctions.getData(addr, k, dataType).map(fromOption)
-        case _                                     => ???
-=======
-      NativeFunction(name, 100, internalName, OPTION(dataType.innerType), "addressOrAlias" -> addressType.typeRef, "key" -> STRING) {
-        case (addressOrAlias: CaseObj) :: (k: String) :: Nil => environmentFunctions.getData(addressOrAlias, k, dataType)
+      NativeFunction(name, 100, internalName, UNION(dataType.innerType, UNIT), "addressOrAlias" -> addressType.typeRef, "key" -> STRING) {
+        case (addressOrAlias: CaseObj) :: (k: String) :: Nil => environmentFunctions.getData(addressOrAlias, k, dataType).map(fromOption)
         case _                                               => ???
->>>>>>> 67406e3b
       }
 
     val getLongF: BaseFunction      = getdataF("getLong", DATA_LONG, DataType.Long)
