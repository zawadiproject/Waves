--- conflicted
+++ resolved
@@ -397,13 +397,24 @@
   }
 
   property("function call") {
-<<<<<<< HEAD
-    parseOne("FOO(1,2)".stripMargin) shouldBe FUNCTION_CALL(AnyPos, PART.VALID(AnyPos, "FOO"), List(CONST_LONG(AnyPos, 1), CONST_LONG(AnyPos, 2)))
-    parseOne("FOO(X)".stripMargin) shouldBe FUNCTION_CALL(AnyPos, PART.VALID(AnyPos, "FOO"), List(REF(AnyPos, PART.VALID(AnyPos, "X"))))
-=======
     parse("FOO(1,2)".stripMargin) shouldBe FUNCTION_CALL(AnyPos, PART.VALID(AnyPos, "FOO"), List(CONST_LONG(AnyPos, 1), CONST_LONG(AnyPos, 2)))
     parse("FOO(X)".stripMargin) shouldBe FUNCTION_CALL(AnyPos, PART.VALID(AnyPos, "FOO"), List(REF(AnyPos, PART.VALID(AnyPos, "X"))))
->>>>>>> 24456546
+  }
+
+  property("function call on curly braces") {
+    parse("{ 1 }(2, 3, 4)") shouldBe FUNCTION_CALL(
+      AnyPos,
+      PART.INVALID(AnyPos, "'CONST_LONG(RealPos(2,3),1)' is not a function name"),
+      List(CONST_LONG(AnyPos, 2), CONST_LONG(AnyPos, 3), CONST_LONG(AnyPos, 4))
+    )
+  }
+
+  property("function call on round braces") {
+    parse("( 1 )(2, 3, 4)") shouldBe FUNCTION_CALL(
+      AnyPos,
+      PART.INVALID(AnyPos, "'CONST_LONG(RealPos(2,3),1)' is not a function name"),
+      List(CONST_LONG(AnyPos, 2), CONST_LONG(AnyPos, 3), CONST_LONG(AnyPos, 4))
+    )
   }
 
   property("isDefined") {
