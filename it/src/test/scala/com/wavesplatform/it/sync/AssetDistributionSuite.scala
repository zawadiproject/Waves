--- conflicted
+++ resolved
@@ -5,7 +5,6 @@
 import org.scalatest.CancelAfterFailure
 import com.wavesplatform.transaction.transfer.MassTransferTransaction
 import com.wavesplatform.it.api.SyncHttpApi._
-import com.wavesplatform.it.util._
 
 class AssetDistributionSuite extends BaseTransactionSuite with CancelAfterFailure {
 
@@ -49,20 +48,8 @@
     val assetDisFull = node
       .assetDistribution(issueTx, Some(node.height), Some(100), Some(issuer.address))
 
-<<<<<<< HEAD
     assetDisFull.values.forall(_ == transferAmount)
     !assetDisFull.keySet.contains(issuer.address)
-=======
-    val r3 = node
-      .get(s"/assets/${issueTx.id}/distribution")
-      .getResponseBody
-
-    r3 shouldEqual r2
-
-    addresses.forall { addr =>
-      (jsonResponse \ addr.address).as[Long] == transferAmount
-    } shouldBe true
->>>>>>> b640e3a3
   }
 
 }