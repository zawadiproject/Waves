--- conflicted
+++ resolved
@@ -55,10 +55,9 @@
       val buyAmount           = 1
       val sellAmount          = 1
       val assetPair           = AssetPair.createAssetPair("WAVES", assetId).get
-      val buy                 = Order.buy(buyer, matcher, assetPair, buyPrice, buyAmount, time, expirationTimestamp, matcherFee, o1ver)
-      val sell                = Order.sell(seller, matcher, assetPair, sellPrice, sellAmount, time, expirationTimestamp, matcherFee, o2ver)
+      val buy                 = Order.buy(buyer, matcher, assetPair, buyAmount, buyPrice, time, expirationTimestamp, matcherFee, o1ver)
+      val sell                = Order.sell(seller, matcher, assetPair, sellAmount, sellPrice, time, expirationTimestamp, matcherFee, o2ver)
 
-<<<<<<< HEAD
       val amount = 1
       if (tver != 1) {
         val tx = ExchangeTransactionV2
@@ -66,8 +65,8 @@
             matcher = matcher,
             buyOrder = buy,
             sellOrder = sell,
+            amount = amount,
             price = sellPrice,
-            amount = amount,
             buyMatcherFee = (BigInt(matcherFee) * amount / buy.amount).toLong,
             sellMatcherFee = (BigInt(matcherFee) * amount / sell.amount).toLong,
             fee = matcherFee,
@@ -90,36 +89,6 @@
             2: Byte,
             tx.proofs.proofs.map(_.base58).toList //signature.base58
           )
-=======
-    val buyer               = pkByAddress(firstAddress)
-    val seller              = pkByAddress(firstAddress)
-    val matcher             = pkByAddress(thirdAddress)
-    val time                = NTP.correctedTime()
-    val expirationTimestamp = time + Order.MaxLiveTime
-    val buyPrice            = 2 * Order.PriceConstant
-    val sellPrice           = 2 * Order.PriceConstant
-    val buyAmount           = 1
-    val sellAmount          = 1
-    val assetPair           = AssetPair.createAssetPair("WAVES", assetId).get
-    val buy                 = Order.buy(buyer, matcher, assetPair, buyAmount, buyPrice, time, expirationTimestamp, matcherFee)
-    val sell                = Order.sell(seller, matcher, assetPair, sellAmount, sellPrice, time, expirationTimestamp, matcherFee)
-
-    val amount = 1
-    val tx = ExchangeTransaction
-      .create(
-        matcher = matcher,
-        buyOrder = buy,
-        sellOrder = sell,
-        amount = amount,
-        price = sellPrice,
-        buyMatcherFee = (BigInt(matcherFee) * amount / buy.amount).toLong,
-        sellMatcherFee = (BigInt(matcherFee) * amount / sell.amount).toLong,
-        fee = matcherFee,
-        timestamp = NTP.correctedTime()
-      )
-      .right
-      .get
->>>>>>> 70eef129
 
         assertBadRequestAndMessage(sender.postJson("/transactions/broadcast", request(tx)), "Assets should be issued before they can be traded")
       } else {
@@ -128,8 +97,8 @@
             matcher = matcher,
             buyOrder = buy.asInstanceOf[OrderV1],
             sellOrder = sell.asInstanceOf[OrderV1],
+            amount = amount,
             price = sellPrice,
-            amount = amount,
             buyMatcherFee = (BigInt(matcherFee) * amount / buy.amount).toLong,
             sellMatcherFee = (BigInt(matcherFee) * amount / sell.amount).toLong,
             fee = matcherFee,
@@ -143,8 +112,8 @@
             Base58.encode(tx.sender.publicKey),
             tx.buyOrder,
             tx.sellOrder,
+            tx.amount,
             tx.price,
-            tx.amount,
             matcherFee,
             tx.buyMatcherFee,
             tx.sellMatcherFee,
@@ -152,25 +121,9 @@
             tx.proofs.proofs(0).base58
           )
 
-<<<<<<< HEAD
         assertBadRequestAndMessage(sender.postJson("/transactions/broadcast", request(tx)), "Assets should be issued before they can be traded")
       }
     }
-=======
-    def request(tx: ExchangeTransaction): SignedExchangeRequest =
-      SignedExchangeRequest(
-        Base58.encode(tx.sender.publicKey),
-        tx.buyOrder,
-        tx.sellOrder,
-        tx.amount,
-        tx.price,
-        matcherFee,
-        tx.buyMatcherFee,
-        tx.sellMatcherFee,
-        tx.timestamp,
-        tx.signature.base58
-      )
->>>>>>> 70eef129
 
   }
 
