--- conflicted
+++ resolved
@@ -41,7 +41,8 @@
   val script       = ScriptCompiler(s"""true""".stripMargin).explicitGet()._1
   val scriptBase64 = script.bytes.value.base64
 
-<<<<<<< HEAD
+  val errNotAllowedByToken = "Transaction is not allowed by token-script"
+
   def createSignedIssueRequest(tx: IssueTransactionV1): SignedIssueV1Request = {
     import tx._
     SignedIssueV1Request(
@@ -70,11 +71,8 @@
       fee,
       timestamp,
       proofs.proofs.map(_.toString),
-      tx.script.map(_.text)
+      tx.script.map(_.bytes().base64)
     )
   }
 
-=======
-  val errNotAllowedByToken = "Transaction is not allowed by token-script"
->>>>>>> d25442d8
 }