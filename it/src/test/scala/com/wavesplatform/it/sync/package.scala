package com.wavesplatform.it

import com.wavesplatform.api.http.assets.{SignedIssueV1Request, SignedIssueV2Request}
import com.wavesplatform.it.util._
import com.wavesplatform.state.DataEntry
import com.wavesplatform.transaction.assets.{IssueTransactionV1, IssueTransactionV2}
import com.wavesplatform.transaction.smart.script.ScriptCompiler
<<<<<<< HEAD
import com.wavesplatform.state._
=======
import com.wavesplatform.utils.Base58
>>>>>>> 0b95af9b

package object sync {
  val smartFee                   = 0.004.waves
  val minFee                     = 0.001.waves
  val leasingFee                 = 0.002.waves
  val issueFee                   = 1.waves
  val burnFee                    = 1.waves
  val sponsorFee                 = 1.waves
  val setAssetScriptFee          = 1.waves
  val setScriptFee               = 0.01.waves
  val transferAmount             = 10.waves
  val leasingAmount              = transferAmount
  val issueAmount                = transferAmount
  val massTransferFeePerTransfer = 0.0005.waves
  val someAssetAmount            = 9999999999999l
  val matcherFee                 = 0.003.waves
  val orderFee                   = matcherFee
  val smartMatcherFee            = 0.007.waves
  val smartMinFee                = minFee + smartFee

  def calcDataFee(data: List[DataEntry[_]]): Long = {
    val dataSize = data.map(_.toBytes.length).sum + 128
    if (dataSize > 1024) {
      minFee * (dataSize / 1024 + 1)
    } else minFee
  }

  def calcMassTransferFee(numberOfRecipients: Int): Long = {
    minFee + massTransferFeePerTransfer * (numberOfRecipients + 1)
  }

  val supportedVersions = List(null, "2") //sign and broadcast use default for V1

  val script       = ScriptCompiler(s"""true""".stripMargin).explicitGet()._1
  val scriptBase64 = script.bytes.value.base64

  val errNotAllowedByToken = "Transaction is not allowed by token-script"

  def createSignedIssueRequest(tx: IssueTransactionV1): SignedIssueV1Request = {
    import tx._
    SignedIssueV1Request(
      Base58.encode(tx.sender.publicKey),
      new String(name),
      new String(description),
      quantity,
      decimals,
      reissuable,
      fee,
      timestamp,
      signature.base58
    )
  }

  def createSignedIssueRequest(tx: IssueTransactionV2): SignedIssueV2Request = {
    import tx._
    SignedIssueV2Request(
      2.toByte,
      Base58.encode(tx.sender.publicKey),
      new String(name),
      new String(description),
      quantity,
      decimals,
      reissuable,
      fee,
      timestamp,
      proofs.proofs.map(_.toString),
      tx.script.map(_.bytes().base64)
    )
  }

}<|MERGE_RESOLUTION|>--- conflicted
+++ resolved
@@ -5,11 +5,8 @@
 import com.wavesplatform.state.DataEntry
 import com.wavesplatform.transaction.assets.{IssueTransactionV1, IssueTransactionV2}
 import com.wavesplatform.transaction.smart.script.ScriptCompiler
-<<<<<<< HEAD
 import com.wavesplatform.state._
-=======
 import com.wavesplatform.utils.Base58
->>>>>>> 0b95af9b
 
 package object sync {
   val smartFee                   = 0.004.waves
