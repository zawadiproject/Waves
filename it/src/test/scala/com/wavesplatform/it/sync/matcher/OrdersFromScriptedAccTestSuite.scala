package com.wavesplatform.it.sync.matcher

import com.typesafe.config.{Config, ConfigFactory}
import com.wavesplatform.it.api.SyncHttpApi._
import com.wavesplatform.it.api.SyncMatcherHttpApi._
import com.wavesplatform.it.matcher.MatcherSuiteBase
import com.wavesplatform.it.util._
import com.wavesplatform.state.ByteStr
import com.wavesplatform.transaction.assets.exchange.{AssetPair, Order, OrderType}
import com.wavesplatform.it.sync._
import com.wavesplatform.transaction.smart.SetScriptTransaction
import com.wavesplatform.transaction.smart.script.ScriptCompiler
import play.api.libs.json.JsNumber

import scala.concurrent.duration._

class OrdersFromScriptedAccTestSuite extends MatcherSuiteBase {

  import OrdersFromScriptedAccTestSuite._

  override protected def nodeConfigs: Seq[Config] = updatedConfigs

  "issue asset and run test" - {
    // Alice issues new asset
    val aliceAsset =
      aliceNode.issue(aliceAcc.address, "AliceCoin", "AliceCoin for matcher's tests", someAssetAmount, 0, reissuable = false, issueFee, 2).id
    nodes.waitForHeightAriseAndTxPresent(aliceAsset)
    val aliceWavesPair = AssetPair(ByteStr.decodeBase58(aliceAsset).toOption, None)

    "setScript at account" in {
      // check assets's balances
      aliceNode.assertAssetBalance(aliceAcc.address, aliceAsset, someAssetAmount)
      matcherNode.assertAssetBalance(matcherAcc.address, aliceAsset, 0)

      val scriptText = s"""true""".stripMargin

      val script = ScriptCompiler(scriptText).explicitGet()._1
      val setScriptTransaction = SetScriptTransaction
        .selfSigned(SetScriptTransaction.supportedVersions.head, bobAcc, Some(script), setScriptFee, System.currentTimeMillis())
        .right
        .get

      val setScriptId = bobNode
        .signedBroadcast(setScriptTransaction.json() + ("type" -> JsNumber(SetScriptTransaction.typeId.toInt)))
        .id

      nodes.waitForHeightAriseAndTxPresent(setScriptId)
    }

    "trading is deprecated" in {
      assertBadRequestAndResponse(
        matcherNode
          .placeOrder(bobAcc, aliceWavesPair, OrderType.BUY, 2.waves * Order.PriceConstant, 500, version = 1, 10.minutes),
        "Trading on scripted account isn't allowed yet."
      )
    }

    "scripted account can trade once SmartAccountTrading is activated" in {
      matcherNode.waitForHeight(ActivationHeight, 3.minutes)
      val bobOrder = matcherNode
        .placeOrder(bobAcc, aliceWavesPair, OrderType.BUY, 2.waves * Order.PriceConstant, 500, version = 1, 10.minutes)
      bobOrder.status shouldBe "OrderAccepted"
    }

    "can trade from non-scripted account" in {
      // Alice places sell order
      val aliceOrder = matcherNode
<<<<<<< HEAD
        .placeOrder(aliceAcc, aliceWavesPair, OrderType.SELL, 2.waves * Order.PriceConstant, 500, version = 1, 10.minutes)
=======
        .placeOrder(aliceNode, aliceWavesPair, OrderType.SELL, 500, 2.waves * Order.PriceConstant, 10.minutes)
>>>>>>> 70eef129

      aliceOrder.status shouldBe "OrderAccepted"

      val orderId = aliceOrder.message.id

      // Alice checks that the order in order book
      matcherNode.waitOrderStatus(aliceWavesPair, orderId, "Filled")
      matcherNode.fullOrderHistory(aliceAcc).head.status shouldBe "Filled"

    }
  }
}

object OrdersFromScriptedAccTestSuite {
  val ActivationHeight = 25

<<<<<<< HEAD
  import com.wavesplatform.it.sync.matcher.config.MatcherDefaultConfig._
=======
      // Bob gets error message
      assertBadRequestAndResponse(
        matcherNode
          .placeOrder(bobNode, aliceWavesPair, OrderType.BUY, 500, 2.waves * Order.PriceConstant, 10.minutes),
        "Trading on scripted account isn't allowed yet."
      )
>>>>>>> 70eef129

  private val matcherConfig = ConfigFactory.parseString(s"""
                                                           |waves {
                                                           |  blockchain.custom.functionality.pre-activated-features = { 10 = $ActivationHeight }
                                                           |}""".stripMargin)

  private val updatedConfigs: Seq[Config] = Configs.map(matcherConfig.withFallback(_))
}<|MERGE_RESOLUTION|>--- conflicted
+++ resolved
@@ -65,11 +65,7 @@
     "can trade from non-scripted account" in {
       // Alice places sell order
       val aliceOrder = matcherNode
-<<<<<<< HEAD
-        .placeOrder(aliceAcc, aliceWavesPair, OrderType.SELL, 2.waves * Order.PriceConstant, 500, version = 1, 10.minutes)
-=======
-        .placeOrder(aliceNode, aliceWavesPair, OrderType.SELL, 500, 2.waves * Order.PriceConstant, 10.minutes)
->>>>>>> 70eef129
+        .placeOrder(aliceAcc, aliceWavesPair, OrderType.SELL, 500, 2.waves * Order.PriceConstant, version = 1, 10.minutes)
 
       aliceOrder.status shouldBe "OrderAccepted"
 
@@ -86,16 +82,7 @@
 object OrdersFromScriptedAccTestSuite {
   val ActivationHeight = 25
 
-<<<<<<< HEAD
   import com.wavesplatform.it.sync.matcher.config.MatcherDefaultConfig._
-=======
-      // Bob gets error message
-      assertBadRequestAndResponse(
-        matcherNode
-          .placeOrder(bobNode, aliceWavesPair, OrderType.BUY, 500, 2.waves * Order.PriceConstant, 10.minutes),
-        "Trading on scripted account isn't allowed yet."
-      )
->>>>>>> 70eef129
 
   private val matcherConfig = ConfigFactory.parseString(s"""
                                                            |waves {
