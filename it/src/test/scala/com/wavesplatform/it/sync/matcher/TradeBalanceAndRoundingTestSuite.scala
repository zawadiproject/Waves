package com.wavesplatform.it.sync.matcher

import com.typesafe.config.Config
import com.wavesplatform.it.ReportingTestName
import com.wavesplatform.it.api.AssetDecimalsInfo
import com.wavesplatform.it.api.SyncHttpApi._
import com.wavesplatform.it.api.SyncMatcherHttpApi._
import com.wavesplatform.it.sync.CustomFeeTransactionSuite.defaultAssetQuantity
import com.wavesplatform.it.sync._
import com.wavesplatform.it.sync.matcher.config.MatcherPriceAssetConfig._
import com.wavesplatform.it.transactions.NodesFromDocker
import com.wavesplatform.it.util._
import com.wavesplatform.matcher.model.LimitOrder
import com.wavesplatform.state.ByteStr
import com.wavesplatform.transaction.assets.exchange.OrderType.{BUY, SELL}
import com.wavesplatform.transaction.assets.exchange.{AssetPair, Order, OrderType}
import org.scalatest.{BeforeAndAfterAll, CancelAfterFailure, FreeSpec, Matchers}

import scala.concurrent.duration._
import scala.math.BigDecimal.RoundingMode

class TradeBalanceAndRoundingTestSuite
    extends FreeSpec
    with Matchers
    with BeforeAndAfterAll
    with CancelAfterFailure
    with NodesFromDocker
    with ReportingTestName {

  override protected def nodeConfigs: Seq[Config] = Configs

  private def matcherNode = nodes.head

  private def aliceNode = nodes(1)

  private def bobNode = nodes(2)

<<<<<<< HEAD
  val ethId = bobNode.issue(bobNode.address, "xETH", "x-ETH", someAssetAmount, 8, false, issueFee).id
=======
  val ethId = bobNode.issue(bobNode.address, "ETH", "x-ETH", someAssetAmount, 8, false, issueFee).id
>>>>>>> 6c6462ab

  val ethWavesPair = AssetPair(
    amountAsset = Some(ByteStr(s"$ethId".getBytes)),
    priceAsset = None
  )
  Seq(IssueUsdTx, IssueWctTx).map(createSignedIssueRequest).foreach(matcherNode.signedIssue)
  nodes.waitForHeightArise()

  "Alice and Bob trade WAVES-USD" - {
    nodes.waitForHeightArise()
    val aliceWavesBalanceBefore = matcherNode.accountBalances(aliceNode.address)._1
    val bobWavesBalanceBefore   = matcherNode.accountBalances(bobNode.address)._1

    val price           = 238
    val buyOrderAmount  = 425532L
    val sellOrderAmount = 3100000000L

    val correctedSellAmount = correctAmount(sellOrderAmount, price)

    val adjustedAmount = receiveAmount(OrderType.BUY, price, buyOrderAmount)
    val adjustedTotal  = receiveAmount(OrderType.SELL, price, buyOrderAmount)

    log.debug(s"correctedSellAmount: $correctedSellAmount, adjustedAmount: $adjustedAmount, adjustedTotal: $adjustedTotal")

    "place usd-waves order" in {
      // Alice wants to sell USD for Waves

      val bobOrder1   = matcherNode.prepareOrder(bobNode, wavesUsdPair, OrderType.SELL, price, sellOrderAmount)
      val bobOrder1Id = matcherNode.placeOrder(bobOrder1).message.id
      matcherNode.waitOrderStatus(wavesUsdPair, bobOrder1Id, "Accepted", 1.minute)
      matcherNode.reservedBalance(bobNode)("WAVES") shouldBe sellOrderAmount + matcherFee
      matcherNode.tradableBalance(bobNode, wavesUsdPair)("WAVES") shouldBe bobWavesBalanceBefore - (sellOrderAmount + matcherFee)

      val aliceOrder   = matcherNode.prepareOrder(aliceNode, wavesUsdPair, OrderType.BUY, price, buyOrderAmount)
      val aliceOrderId = matcherNode.placeOrder(aliceOrder).message.id
      matcherNode.waitOrderStatusAndAmount(wavesUsdPair, aliceOrderId, "Filled", Some(420169L), 1.minute)

      // Bob wants to buy some USD
      matcherNode.waitOrderStatusAndAmount(wavesUsdPair, bobOrder1Id, "PartiallyFilled", Some(420169L), 1.minute)

      // Each side get fair amount of assets
      val exchangeTx = matcherNode.transactionsByOrder(aliceOrder.id().base58).headOption.getOrElse(fail("Expected an exchange transaction"))
      nodes.waitForHeightAriseAndTxPresent(exchangeTx.id)
    }

    "get opened trading markets. USD price-asset " in {
      val openMarkets = matcherNode.tradingMarkets()
      openMarkets.markets.size shouldBe 1
      val markets = openMarkets.markets.head

      markets.amountAssetName shouldBe "WAVES"
      markets.amountAssetInfo shouldBe Some(AssetDecimalsInfo(8))

      markets.priceAssetName shouldBe usdAssetName
      markets.priceAssetInfo shouldBe Some(AssetDecimalsInfo(Decimals))
    }

    "check usd and waves balance after fill" in {
      val aliceWavesBalanceAfter = matcherNode.accountBalances(aliceNode.address)._1
      val aliceUsdBalance        = matcherNode.assetBalance(aliceNode.address, UsdId.base58).balance

      val bobWavesBalanceAfter = matcherNode.accountBalances(bobNode.address)._1
      val bobUsdBalance        = matcherNode.assetBalance(bobNode.address, UsdId.base58).balance

      (aliceWavesBalanceAfter - aliceWavesBalanceBefore) should be(
        adjustedAmount - (BigInt(matcherFee) * adjustedAmount / buyOrderAmount).bigInteger.longValue())

      aliceUsdBalance - defaultAssetQuantity should be(-adjustedTotal)
      bobWavesBalanceAfter - bobWavesBalanceBefore should be(
        -adjustedAmount - (BigInt(matcherFee) * adjustedAmount / sellOrderAmount).bigInteger.longValue())
      bobUsdBalance should be(adjustedTotal)
    }

    "check filled amount and tradable balance" in {
      val bobsOrderId  = matcherNode.fullOrderHistory(bobNode).head.id
      val filledAmount = matcherNode.orderStatus(bobsOrderId, wavesUsdPair).filledAmount.getOrElse(0L)

      filledAmount shouldBe adjustedAmount
    }

    "check reserved balance" in {
      val reservedFee = BigInt(matcherFee) - (BigInt(matcherFee) * adjustedAmount / sellOrderAmount)
      log.debug(s"reservedFee: $reservedFee")
      val expectedBobReservedBalance = correctedSellAmount - adjustedAmount + reservedFee
      matcherNode.reservedBalance(bobNode)("WAVES") shouldBe expectedBobReservedBalance

      matcherNode.reservedBalance(aliceNode) shouldBe empty
    }

    "check waves-usd tradable balance" in {
      val expectedBobTradableBalance = bobWavesBalanceBefore - (correctedSellAmount + matcherFee)
      matcherNode.tradableBalance(bobNode, wavesUsdPair)("WAVES") shouldBe expectedBobTradableBalance
      matcherNode.tradableBalance(aliceNode, wavesUsdPair)("WAVES") shouldBe aliceNode.accountBalances(aliceNode.address)._1

      val orderId = matcherNode.fullOrderHistory(bobNode).head.id
      matcherNode.fullOrderHistory(bobNode).size should be(1)
      matcherNode.cancelOrder(bobNode, wavesUsdPair, Some(orderId))
      matcherNode.waitOrderStatus(wavesUsdPair, orderId, "Cancelled", 1.minute)
      matcherNode.tradableBalance(bobNode, wavesUsdPair)("WAVES") shouldBe bobNode.accountBalances(bobNode.address)._1
    }
  }

  "Alice and Bob trade WAVES-USD check CELLING" - {
    val price2           = 289
    val buyOrderAmount2  = 0.07.waves
    val sellOrderAmount2 = 3.waves

    val correctedSellAmount2 = correctAmount(sellOrderAmount2, price2)

    "place usd-waves order" in {
      nodes.waitForHeightArise()
      // Alice wants to sell USD for Waves
      val bobWavesBalanceBefore = matcherNode.accountBalances(bobNode.address)._1
      matcherNode.tradableBalance(bobNode, wavesUsdPair)("WAVES")
      val bobOrder1   = matcherNode.prepareOrder(bobNode, wavesUsdPair, OrderType.SELL, price2, sellOrderAmount2)
      val bobOrder1Id = matcherNode.placeOrder(bobOrder1).message.id
      matcherNode.waitOrderStatus(wavesUsdPair, bobOrder1Id, "Accepted", 1.minute)

      matcherNode.reservedBalance(bobNode)("WAVES") shouldBe correctedSellAmount2 + matcherFee
      matcherNode.tradableBalance(bobNode, wavesUsdPair)("WAVES") shouldBe bobWavesBalanceBefore - (correctedSellAmount2 + matcherFee)

      val aliceOrder   = matcherNode.prepareOrder(aliceNode, wavesUsdPair, OrderType.BUY, price2, buyOrderAmount2)
      val aliceOrderId = matcherNode.placeOrder(aliceOrder).message.id
      matcherNode.waitOrderStatus(wavesUsdPair, aliceOrderId, "Filled", 1.minute)

      // Bob wants to buy some USD
      matcherNode.waitOrderStatus(wavesUsdPair, bobOrder1Id, "PartiallyFilled", 1.minute)

      // Each side get fair amount of assets
      val exchangeTx = matcherNode.transactionsByOrder(aliceOrder.id().base58).headOption.getOrElse(fail("Expected an exchange transaction"))
      nodes.waitForHeightAriseAndTxPresent(exchangeTx.id)
      matcherNode.cancelOrder(bobNode, wavesUsdPair, Some(bobOrder1Id))
    }

  }

  "Alice and Bob trade WCT-USD sell price less than buy price" - {
    "place wcd-usd order corrected by new price sell amount less then initial one" in {
      val buyPrice   = 247700
      val sellPrice  = 135600
      val buyAmount  = 46978
      val sellAmount = 56978

      val bobOrderId = matcherNode.placeOrder(bobNode, wctUsdPair, SELL, sellPrice, sellAmount).message.id
      matcherNode.waitOrderStatus(wctUsdPair, bobOrderId, "Accepted", 1.minute)
      val aliceOrderId = matcherNode.placeOrder(aliceNode, wctUsdPair, BUY, buyPrice, buyAmount).message.id
      matcherNode.waitOrderStatus(wctUsdPair, aliceOrderId, "Filled", 1.minute)

      val exchangeTx = matcherNode.transactionsByOrder(aliceOrderId).headOption.getOrElse(fail("Expected an exchange transaction"))
      nodes.waitForHeightAriseAndTxPresent(exchangeTx.id)
      matcherNode.cancelOrder(bobNode, wctUsdPair, Some(bobOrderId))

      matcherNode.waitOrderStatus(wctUsdPair, bobOrderId, "Cancelled", 1.minute)

      matcherNode.reservedBalance(bobNode) shouldBe empty
      matcherNode.reservedBalance(aliceNode) shouldBe empty
    }
  }

  "Alice and Bob trade WCT-USD 1" - {
    val wctUsdSellAmount = 347
    val wctUsdBuyAmount  = 146
    val wctUsdPrice      = 12739213

    "place wct-usd order" in {
      nodes.waitForSameBlockHeadesAt(nodes.map(_.height).max + 1)

      val aliceUsdBalance   = matcherNode.assetBalance(aliceNode.address, UsdId.base58).balance
      val bobUsdBalance     = matcherNode.assetBalance(bobNode.address, UsdId.base58).balance
      val bobWctInitBalance = matcherNode.assetBalance(bobNode.address, WctId.base58).balance

      val bobOrderId = matcherNode.placeOrder(bobNode, wctUsdPair, SELL, wctUsdPrice, wctUsdSellAmount).message.id
      matcherNode.waitOrderStatus(wctUsdPair, bobOrderId, "Accepted", 1.minute)

      val aliceOrderId = matcherNode.placeOrder(aliceNode, wctUsdPair, BUY, wctUsdPrice, wctUsdBuyAmount).message.id
      matcherNode.waitOrderStatus(wctUsdPair, aliceOrderId, "Filled", 1.minute)

      val exchangeTx = matcherNode.transactionsByOrder(aliceOrderId).headOption.getOrElse(fail("Expected an exchange transaction"))
      nodes.waitForHeightAriseAndTxPresent(exchangeTx.id)

      val executedAmount         = correctAmount(wctUsdBuyAmount, wctUsdPrice) // 142
      val bobReceiveUsdAmount    = receiveAmount(SELL, wctUsdBuyAmount, wctUsdPrice)
      val expectedReservedBobWct = wctUsdSellAmount - executedAmount // 205 = 347 - 142

      matcherNode.reservedBalance(bobNode)(s"$WctId") shouldBe expectedReservedBobWct
      // 999999999652 = 999999999999 - 142 - 205
      matcherNode.tradableBalance(bobNode, wctUsdPair)(s"$WctId") shouldBe bobWctInitBalance - executedAmount - expectedReservedBobWct
      matcherNode.tradableBalance(bobNode, wctUsdPair)(s"$UsdId") shouldBe bobUsdBalance + bobReceiveUsdAmount

      matcherNode.reservedBalance(aliceNode) shouldBe empty
      matcherNode.tradableBalance(aliceNode, wctUsdPair)(s"$UsdId") shouldBe aliceUsdBalance - bobReceiveUsdAmount

      val expectedReservedWaves = matcherFee - LimitOrder.getPartialFee(matcherFee, wctUsdSellAmount, executedAmount)
      matcherNode.reservedBalance(bobNode)("WAVES") shouldBe expectedReservedWaves

      matcherNode.cancelOrder(bobNode, wctUsdPair, Some(matcherNode.fullOrderHistory(bobNode).head.id))
    }

    "reserved balance is empty after the total execution" in {
      val aliceOrderId = matcherNode.placeOrder(aliceNode, wctUsdPair, BUY, 100000, 5000000).message.id
      matcherNode.waitOrderStatus(wctUsdPair, aliceOrderId, "Accepted", 1.minute)

      val bobOrderId = matcherNode.placeOrder(bobNode, wctUsdPair, SELL, 99908, 5000000).message.id
      matcherNode.waitOrderStatus(wctUsdPair, bobOrderId, "Filled", 1.minute)
      matcherNode.waitOrderStatus(wctUsdPair, aliceOrderId, "Filled", 1.minute)

      val exchangeTx = matcherNode.transactionsByOrder(bobOrderId).headOption.getOrElse(fail("Expected an exchange transaction"))
      nodes.waitForHeightAriseAndTxPresent(exchangeTx.id)

      matcherNode.reservedBalance(aliceNode) shouldBe empty
      matcherNode.reservedBalance(bobNode) shouldBe empty
    }

  }

  "get opened trading markets. Check WCT-USD" in {
    val openMarkets = matcherNode.tradingMarkets()
    val markets     = openMarkets.markets.last

    markets.amountAssetName shouldBe wctAssetName
    markets.amountAssetInfo shouldBe Some(AssetDecimalsInfo(Decimals))

    markets.priceAssetName shouldBe usdAssetName
    markets.priceAssetInfo shouldBe Some(AssetDecimalsInfo(Decimals))
  }

  "Alice and Bob trade WCT-WAVES on not enough fee when place order" - {
    val wctWavesSellAmount = 2
    val wctWavesPrice      = 11234560000000L

    "bob lease all waves exact half matcher fee" in {
      val leasingAmount = bobNode.accountBalances(bobNode.address)._1 - leasingFee - matcherFee / 2
      val leaseTxId     = bobNode.lease(bobNode.address, matcherNode.address, leasingAmount, leasingFee).id
      nodes.waitForHeightAriseAndTxPresent(leaseTxId)
      val bobOrderId = matcherNode.placeOrder(bobNode, wctWavesPair, SELL, wctWavesPrice, wctWavesSellAmount).message.id
      matcherNode.waitOrderStatus(wctWavesPair, bobOrderId, "Accepted", 1.minute)

      matcherNode.tradableBalance(bobNode, wctWavesPair)("WAVES") shouldBe matcherFee / 2 + receiveAmount(SELL, wctWavesPrice, wctWavesSellAmount) - matcherFee
      matcherNode.cancelOrder(bobNode, wctWavesPair, Some(bobOrderId))

      assertBadRequestAndResponse(matcherNode.placeOrder(bobNode, wctWavesPair, SELL, wctWavesPrice, wctWavesSellAmount / 2),
                                  "Not enough tradable balance")

      val cancelLeaseTxId = bobNode.cancelLease(bobNode.address, leaseTxId, leasingFee).id
      nodes.waitForHeightAriseAndTxPresent(cancelLeaseTxId)
    }
  }

  "Alice and Bob trade ETH-WAVES" - {
    "reserved balance is empty after the total execution" in {
      val counterId1 = matcherNode.placeOrder(aliceNode, ethWavesPair, SELL, 300000, 2864310).message.id
      matcherNode.waitOrderStatus(ethWavesPair, counterId1, "Accepted", 1.minute)

      val counterId2 = matcherNode.placeOrder(aliceNode, ethWavesPair, SELL, 300000, 7237977).message.id
      matcherNode.waitOrderStatus(ethWavesPair, counterId2, "Accepted", 1.minute)

      val submittedId = matcherNode.placeOrder(bobNode, ethWavesPair, BUY, 300000, 4373667).message.id

      matcherNode.waitOrderStatus(ethWavesPair, counterId1, "Filled", 1.minute)
      matcherNode.waitOrderStatus(ethWavesPair, counterId2, "PartiallyFilled", 1.minute)
      matcherNode.waitOrderStatus(ethWavesPair, submittedId, "Filled", 1.minute)

      val exchangeTx = matcherNode.transactionsByOrder(submittedId).headOption.getOrElse(fail("Expected an exchange transaction"))
      nodes.waitForHeightAriseAndTxPresent(exchangeTx.id)

      matcherNode.reservedBalance(bobNode) shouldBe empty
      matcherNode.cancelOrder(aliceNode, ethWavesPair, Some(counterId2))
    }
  }

  "Submitted order Canceled during match" in {
    val bobOrder   = matcherNode.prepareOrder(matcherNode, wavesUsdPair, OrderType.SELL, 10L, 10000000L)
    val bobOrderId = matcherNode.placeOrder(bobOrder).message.id
    matcherNode.waitOrderStatus(wavesUsdPair, bobOrderId, "Accepted", 1.minute)

    val aliceOrder   = matcherNode.prepareOrder(aliceNode, wavesUsdPair, OrderType.BUY, 1000L, 100000L)
    val aliceOrderId = matcherNode.placeOrder(aliceOrder).message.id

    matcherNode.waitOrderStatusAndAmount(wavesUsdPair, aliceOrderId, "Filled", Some(0), 1.minute)

    withClue("Alice's reserved balance:") {
      matcherNode.reservedBalance(aliceNode) shouldBe empty
    }

    val aliceOrders = matcherNode.ordersByAddress(aliceNode.address, activeOnly = false, 1.minute)
    aliceOrders should not be empty

    val order = aliceOrders.find(_.id == aliceOrderId).getOrElse(throw new IllegalStateException(s"Alice should have the $aliceOrderId order"))
    order.status shouldBe "Filled"

    matcherNode.cancelOrder(matcherNode, wavesUsdPair, Some(bobOrderId))
  }

  def correctAmount(a: Long, price: Long): Long = {
    val settledTotal = (BigDecimal(price) * a / Order.PriceConstant).setScale(0, RoundingMode.FLOOR).toLong
    (BigDecimal(settledTotal) / price * Order.PriceConstant).setScale(0, RoundingMode.CEILING).toLong
  }

  def receiveAmount(ot: OrderType, matchPrice: Long, matchAmount: Long): Long =
    if (ot == BUY) correctAmount(matchAmount, matchPrice)
    else {
      (BigInt(matchAmount) * matchPrice / Order.PriceConstant).bigInteger.longValueExact()
    }

}<|MERGE_RESOLUTION|>--- conflicted
+++ resolved
@@ -35,17 +35,7 @@
 
   private def bobNode = nodes(2)
 
-<<<<<<< HEAD
-  val ethId = bobNode.issue(bobNode.address, "xETH", "x-ETH", someAssetAmount, 8, false, issueFee).id
-=======
-  val ethId = bobNode.issue(bobNode.address, "ETH", "x-ETH", someAssetAmount, 8, false, issueFee).id
->>>>>>> 6c6462ab
-
-  val ethWavesPair = AssetPair(
-    amountAsset = Some(ByteStr(s"$ethId".getBytes)),
-    priceAsset = None
-  )
-  Seq(IssueUsdTx, IssueWctTx).map(createSignedIssueRequest).foreach(matcherNode.signedIssue)
+  Seq(IssueUsdTx, IssueEthTx, IssueWctTx).map(createSignedIssueRequest).foreach(matcherNode.signedIssue)
   nodes.waitForHeightArise()
 
   "Alice and Bob trade WAVES-USD" - {
