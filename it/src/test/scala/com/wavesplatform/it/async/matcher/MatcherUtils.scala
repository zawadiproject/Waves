--- conflicted
+++ resolved
@@ -81,11 +81,7 @@
 
   def matcherGetOrderBook(matcherNode: Node, assetId: String): OrderBookResponse = {
     val futureResult = matcherNode.getOrderBook(assetId)
-<<<<<<< HEAD
-    val result = Await.result(futureResult, 1.minute)
-=======
     val result       = Await.result(futureResult, 1.minute)
->>>>>>> 632e32ca
 
     result
   }
